<!DOCTYPE html>
<html lang="en">
  <head>
    <meta charset="UTF-8" />
    <meta name="viewport" content="width=device-width, initial-scale=1.0" />
    <title>Monkeytype</title>
    <!-- <link rel="stylesheet" href="css/fa.css" /> -->
    <link
      href="https://cdn.jsdelivr.net/npm/select2@4.1.0-rc.0/dist/css/select2.min.css"
      rel="stylesheet"
    />
    <link rel="stylesheet" href="css/balloon.css" />
    <link rel="stylesheet" href="css/style.css" />
    <link rel="stylesheet" href="themes/serika_dark.css" id="currentTheme" />
    <link rel="stylesheet" href="" id="funBoxTheme" />
    <link id="favicon" rel="shortcut icon" href="images/fav.png" />
    <link rel="shortcut icon" href="images/fav.png" />
    <link
      rel="stylesheet"
      href="https://cdnjs.cloudflare.com/ajax/libs/font-awesome/5.15.1/css/all.min.css"
      integrity="sha512-+4zCK9k+qNFUR5X+cKL9EIR+ZOhtIloNl9GIKS57V1MyNsYpYcUrUeQc9vNfzsWfV28IaLL3i96P9sdNyeRssA=="
      crossorigin="anonymous"
    />
    <meta name="name" content="Monkeytype" />
    <meta name="image" content="https://monkeytype.com/mtsocial.png" />
    <meta
      name="description"
      content="A minimalistic, customisable typing website. Test yourself in various modes, track your progress and improve your typing speed."
    />
    <meta
      name="keywords"
      content="typing, test, typing-test, typing test, monkey-type, monkeytype, monkey type, monkey-types, monkeytypes, monkey types, types, monkey, type, miodec, wpm, words per minute, typing website, minimalistic, custom typing test, customizable, customisable, themes, random words, smooth caret, smooth, new, new typing site, new typing website, minimalist typing website, minimalistic typing website, minimalist typing test"
    />
    <meta name="author" content="Miodec" />
    <meta property="og:title" content="Monkeytype" />
    <meta property="og:url" content="https://monkeytype.com/" />
    <meta property="og:type" content="website" />
    <meta
      property="og:description"
      content="A minimalistic, customisable typing website. Test yourself in various modes, track your progress and improve your typing speed."
    />
    <meta property="og:image" content="https://monkeytype.com/mtsocial.png" />
    <meta name="theme-color" content="#e2b714" id="metaThemeColor" />
    <meta name="twitter:title" content="Monkeytype" />
    <meta name="twitter:image" content="https://monkeytype.com/mtsocial.png" />
    <meta name="twitter:card" content="summary_large_image" />
    <script type="text/javascript">
      window["nitroAds"] = window["nitroAds"] || {
        createAd: function () {
          window.nitroAds.queue.push(["createAd", arguments]);
        },
        queue: [],
      };
    </script>
    <script async src="https://s.nitropay.com/ads-693.js"></script>
  </head>

  <body>
    <div id="backgroundLoader" style="display: none"></div>
    <div id="notificationCenter">
      <div class="history"></div>
    </div>
    <div
      class="nameChangeMessage"
      style="
        background-color: var(--main-color);
        padding: 0.5rem;
        text-align: center;
        color: var(--bg-color);
        display: none;
      "
    >
      Important information about your account. Please click this message.
    </div>
    <div
      class="merchBanner hidden"
      style="
        background-color: var(--main-color);
        padding: 0.5rem;
        text-align: center;
        color: var(--bg-color);
      "
    >
      Check out our new merchandise over at
      <a href="https://monkeytype.store" target="_blank">monkeytype.store</a>
      . We've got some awesome designs for you.
      <i class="fas closeButton fa-times"></i>
    </div>

    <div id="simplePopupWrapper" class="hidden">
      <div id="simplePopup" popupId=""></div>
    </div>

    <div id="settingsImportWrapper" class="hidden">
      <div id="settingsImport" action="">
        <input type="text" />
        <div class="button">import settings</div>
      </div>
    </div>

    <div id="customThemeShareWrapper" class="hidden">
      <div id="customThemeShare" action="">
        <input type="text" />
        <div class="button">ok</div>
      </div>
    </div>
    <div id="customTextPopupWrapper" class="hidden">
      <div id="customTextPopup" action="">
        <div class="wordfilter button">
          <i class="fas fa-filter"></i>
          Words filter
        </div>
        <textarea class="textarea" placeholder="Custom text"></textarea>
        <div class="inputs">
          <label class="check">
            <input type="checkbox" />
            <div class="customTextRandomCheckbox"></div>
            Random
            <span>
              Randomise the above words, and control how many words are
              generated.
            </span>
          </label>
          <div class="randomInputFields hidden">
            <label class="wordcount">
              Word count
              <input type="number" value="" min="1" max="10000" />
            </label>
            <div style="color: var(--sub-color)">or</div>
            <label class="time">
              Time
              <input type="number" value="" min="1" max="10000" />
            </label>
          </div>
          <label class="typographyCheck">
            <input type="checkbox" checked />
            <div class="customTextTypographyCheckbox"></div>
            Remove Fancy Typography
            <span>
              Standardises typography symbols (for example “ and ” become ")
            </span>
          </label>
        </div>
        <div class="button apply">ok</div>
      </div>
    </div>
    <div id="wordFilterPopupWrapper" class="hidden">
      <div id="wordFilterPopup">
        <div class="group">
          <div class="title">language</div>
          <select class="languageInput" class=""></select>
        </div>
        <div class="group lengthgrid">
          <div class="title">min length</div>
          <div class="title">max length</div>
          <input
            class="wordLength wordMinInput"
            autocomplete="off"
            type="number"
          />
          <input
            class="wordLength wordMaxInput"
            autocomplete="off"
            type="number"
          />
        </div>
        <div class="group">
          <div class="title">include</div>
          <input class="wordIncludeInput" autocomplete="off" />
        </div>
        <div class="group">
          <div class="title">exclude</div>
          <input class="wordExcludeInput" autocomplete="off" />
        </div>
        <div class="tip">
          Use the above filters to include and exclude words or characters
          (separated by spaces)
        </div>
        <i
          class="fas fa-fw fa-spin fa-circle-notch hidden loadingIndicator"
        ></i>
        <div class="button">ok</div>
      </div>
    </div>
    <div id="customWordAmountPopupWrapper" class="hidden">
      <div id="customWordAmountPopup">
        <div class="title">Word amount</div>
        <input type="number" value="1" min="1" max="10000" />
        <div class="tip">
          You can start an infinite test by inputting 0. Then, to stop the test,
          use the Bail Out feature (esc > Bail Out)
        </div>
        <div class="button">ok</div>
      </div>
    </div>
    <div id="customTestDurationPopupWrapper" class="hidden">
      <div id="customTestDurationPopup">
        <div class="title">Test duration</div>
        <div class="preview"></div>
        <input value="1" />
        <div class="tip">
          You can start an infinite test by inputting 0. Then, to stop the test,
          use the Bail Out feature (esc > Bail Out)
        </div>
        <div class="button">ok</div>
      </div>
    </div>
    <div id="quoteSearchPopupWrapper" class="hidden">
      <div id="quoteSearchPopup" mode="">
        <div class="title">Quote Search</div>
        <input
          id="searchBox"
          class="searchBox"
          type="text"
          maxlength="200"
          autocomplete="off"
        />
        <div id="extraResults">No search results</div>
        <div id="quoteSearchResults" class="quoteSearchResults"></div>
      </div>
    </div>
    <div id="tagsWrapper" class="hidden">
      <div id="tagsEdit" action="" tagid="">
        <div class="title"></div>
        <input type="text" />
        <div class="button"><i class="fas fa-plus"></i></div>
      </div>
    </div>
    <div id="resultEditTagsPanelWrapper" class="hidden">
      <div id="resultEditTagsPanel" resultid="">
        <div class="buttons"></div>
        <div class="button confirmButton"><i class="fas fa-check"></i></div>
      </div>
    </div>
    <div id="leaderboardsWrapper" class="hidden">
      <div id="leaderboards">
        <div class="mainTitle">Leaderboards</div>
        <div class="buttons">
          <div class="buttonGroup">
            <div class="button active" board="time_15">time 15</div>
            <div class="button" board="time_60">time 60</div>
          </div>
        </div>
        <div class="tables">
          <div class="titleAndTable">
            <div class="title">Global</div>
            <div class="globalTableWrapper">
              <table class="global">
                <thead>
                  <tr>
                    <td width="1%">#</td>
                    <td>name</td>
                    <td class="alignRight" width="15%">
                      wpm
                      <br />
                      <div class="sub">accuracy</div>
                    </td>
                    <td class="alignRight" width="15%">
                      raw
                      <br />
                      <div class="sub">consistency</div>
                    </td>
                    <td class="alignRight" width="13%">test</td>
                    <td class="alignRight" width="22%">date</td>
                  </tr>
                </thead>
                <tbody>
                  <tr>
                    <td>-</td>
                    <td>-</td>
                    <td class="alignRight">-</td>
                    <td class="alignRight">-</td>
                    <td class="alignRight">-</td>
                    <td class="alignRight">
                      -
                      <br />
                      -
                    </td>
                  </tr>
                  <tr>
                    <td>-</td>
                    <td>-</td>
                    <td class="alignRight">-</td>
                    <td class="alignRight">-</td>
                    <td class="alignRight">-</td>
                    <td class="alignRight">
                      -
                      <br />
                      -
                    </td>
                  </tr>
                  <tr>
                    <td>-</td>
                    <td>-</td>
                    <td class="alignRight">-</td>
                    <td class="alignRight">-</td>
                    <td class="alignRight">-</td>
                    <td class="alignRight">
                      -
                      <br />
                      -
                    </td>
                  </tr>
                  <tr>
                    <td>-</td>
                    <td>-</td>
                    <td class="alignRight">-</td>
                    <td class="alignRight">-</td>
                    <td class="alignRight">-</td>
                    <td class="alignRight">
                      -
                      <br />
                      -
                    </td>
                  </tr>
                  <tr>
                    <td>-</td>
                    <td>-</td>
                    <td class="alignRight">-</td>
                    <td class="alignRight">-</td>
                    <td class="alignRight">-</td>
                    <td class="alignRight">
                      -
                      <br />
                      -
                    </td>
                  </tr>
                  <tr>
                    <td>-</td>
                    <td>-</td>
                    <td class="alignRight">-</td>
                    <td class="alignRight">-</td>
                    <td class="alignRight">-</td>
                    <td class="alignRight">
                      -
                      <br />
                      -
                    </td>
                  </tr>
                  <tr>
                    <td>-</td>
                    <td>-</td>
                    <td class="alignRight">-</td>
                    <td class="alignRight">-</td>
                    <td class="alignRight">-</td>
                    <td class="alignRight">
                      -
                      <br />
                      -
                    </td>
                  </tr>
                  <tr>
                    <td>-</td>
                    <td>-</td>
                    <td class="alignRight">-</td>
                    <td class="alignRight">-</td>
                    <td class="alignRight">-</td>
                    <td class="alignRight">
                      -
                      <br />
                      -
                    </td>
                  </tr>
                  <tr>
                    <td>-</td>
                    <td>-</td>
                    <td class="alignRight">-</td>
                    <td class="alignRight">-</td>
                    <td class="alignRight">-</td>
                    <td class="alignRight">
                      -
                      <br />
                      -
                    </td>
                  </tr>
                  <tr>
                    <td>-</td>
                    <td>-</td>
                    <td class="alignRight">-</td>
                    <td class="alignRight">-</td>
                    <td class="alignRight">-</td>
                    <td class="alignRight">
                      -
                      <br />
                      -
                    </td>
                  </tr>
                  <tr>
                    <td>-</td>
                    <td>-</td>
                    <td class="alignRight">-</td>
                    <td class="alignRight">-</td>
                    <td class="alignRight">-</td>
                    <td class="alignRight">
                      -
                      <br />
                      -
                    </td>
                  </tr>
                  <tr>
                    <td>-</td>
                    <td>-</td>
                    <td class="alignRight">-</td>
                    <td class="alignRight">-</td>
                    <td class="alignRight">-</td>
                    <td class="alignRight">
                      -
                      <br />
                      -
                    </td>
                  </tr>
                  <tr>
                    <td>-</td>
                    <td>-</td>
                    <td class="alignRight">-</td>
                    <td class="alignRight">-</td>
                    <td class="alignRight">-</td>
                    <td class="alignRight">
                      -
                      <br />
                      -
                    </td>
                  </tr>
                  <tr>
                    <td>-</td>
                    <td>-</td>
                    <td class="alignRight">-</td>
                    <td class="alignRight">-</td>
                    <td class="alignRight">-</td>
                    <td class="alignRight">
                      -
                      <br />
                      -
                    </td>
                  </tr>
                  <tr>
                    <td>-</td>
                    <td>-</td>
                    <td class="alignRight">-</td>
                    <td class="alignRight">-</td>
                    <td class="alignRight">-</td>
                    <td class="alignRight">
                      -
                      <br />
                      -
                    </td>
                  </tr>
                  <tr>
                    <td>-</td>
                    <td>-</td>
                    <td class="alignRight">-</td>
                    <td class="alignRight">-</td>
                    <td class="alignRight">-</td>
                    <td class="alignRight">
                      -
                      <br />
                      -
                    </td>
                  </tr>
                  <tr>
                    <td>-</td>
                    <td>-</td>
                    <td class="alignRight">-</td>
                    <td class="alignRight">-</td>
                    <td class="alignRight">-</td>
                    <td class="alignRight">
                      -
                      <br />
                      -
                    </td>
                  </tr>
                  <tr>
                    <td>-</td>
                    <td>-</td>
                    <td class="alignRight">-</td>
                    <td class="alignRight">-</td>
                    <td class="alignRight">-</td>
                    <td class="alignRight">
                      -
                      <br />
                      -
                    </td>
                  </tr>
                  <tr>
                    <td>-</td>
                    <td>-</td>
                    <td class="alignRight">-</td>
                    <td class="alignRight">-</td>
                    <td class="alignRight">-</td>
                    <td class="alignRight">
                      -
                      <br />
                      -
                    </td>
                  </tr>
                  <tr>
                    <td>-</td>
                    <td>-</td>
                    <td class="alignRight">-</td>
                    <td class="alignRight">-</td>
                    <td class="alignRight">-</td>
                    <td class="alignRight">
                      -
                      <br />
                      -
                    </td>
                  </tr>
                </tbody>
                <tfoot>
                  <tr>
                    <td>-</td>
                    <td>You</td>
                    <td>-</td>
                    <td>-</td>
                    <td>-</td>
                    <td>-</td>
                    <td>
                      -
                      <br />
                      -
                    </td>
                  </tr>
                </tfoot>
              </table>
            </div>
          </div>
          <div class="titleAndTable">
            <div class="title">Daily</div>
            <div class="subtitle">-</div>
            <div class="dailyTableWrapper">
              <table class="daily">
                <thead>
                  <tr>
                    <td width="1%">#</td>
                    <td>name</td>
                    <td class="alignRight" width="15%">
                      wpm
                      <br />
                      <div class="sub">accuracy</div>
                    </td>
                    <td class="alignRight" width="15%">
                      raw
                      <br />
                      <div class="sub">consistency</div>
                    </td>
                    <td class="alignRight" width="13%">test</td>
                    <td class="alignRight" width="22%">date</td>
                  </tr>
                </thead>
                <tbody>
                  <tr>
                    <td>-</td>
                    <td>-</td>
                    <td class="alignRight">-</td>
                    <td class="alignRight">-</td>
                    <td class="alignRight">-</td>
                    <td class="alignRight">
                      -
                      <br />
                      -
                    </td>
                  </tr>
                  <tr>
                    <td>-</td>
                    <td>-</td>
                    <td class="alignRight">-</td>
                    <td class="alignRight">-</td>
                    <td class="alignRight">-</td>
                    <td class="alignRight">
                      -
                      <br />
                      -
                    </td>
                  </tr>
                  <tr>
                    <td>-</td>
                    <td>-</td>
                    <td class="alignRight">-</td>
                    <td class="alignRight">-</td>
                    <td class="alignRight">-</td>
                    <td class="alignRight">
                      -
                      <br />
                      -
                    </td>
                  </tr>
                  <tr>
                    <td>-</td>
                    <td>-</td>
                    <td class="alignRight">-</td>
                    <td class="alignRight">-</td>
                    <td class="alignRight">-</td>
                    <td class="alignRight">
                      -
                      <br />
                      -
                    </td>
                  </tr>
                  <tr>
                    <td>-</td>
                    <td>-</td>
                    <td class="alignRight">-</td>
                    <td class="alignRight">-</td>
                    <td class="alignRight">-</td>
                    <td class="alignRight">
                      -
                      <br />
                      -
                    </td>
                  </tr>
                  <tr>
                    <td>-</td>
                    <td>-</td>
                    <td class="alignRight">-</td>
                    <td class="alignRight">-</td>
                    <td class="alignRight">-</td>
                    <td class="alignRight">
                      -
                      <br />
                      -
                    </td>
                  </tr>
                  <tr>
                    <td>-</td>
                    <td>-</td>
                    <td class="alignRight">-</td>
                    <td class="alignRight">-</td>
                    <td class="alignRight">-</td>
                    <td class="alignRight">
                      -
                      <br />
                      -
                    </td>
                  </tr>
                  <tr>
                    <td>-</td>
                    <td>-</td>
                    <td class="alignRight">-</td>
                    <td class="alignRight">-</td>
                    <td class="alignRight">-</td>
                    <td class="alignRight">
                      -
                      <br />
                      -
                    </td>
                  </tr>
                  <tr>
                    <td>-</td>
                    <td>-</td>
                    <td class="alignRight">-</td>
                    <td class="alignRight">-</td>
                    <td class="alignRight">-</td>
                    <td class="alignRight">
                      -
                      <br />
                      -
                    </td>
                  </tr>
                  <tr>
                    <td>-</td>
                    <td>-</td>
                    <td class="alignRight">-</td>
                    <td class="alignRight">-</td>
                    <td class="alignRight">-</td>
                    <td class="alignRight">
                      -
                      <br />
                      -
                    </td>
                  </tr>
                  <tr>
                    <td>-</td>
                    <td>-</td>
                    <td class="alignRight">-</td>
                    <td class="alignRight">-</td>
                    <td class="alignRight">-</td>
                    <td class="alignRight">
                      -
                      <br />
                      -
                    </td>
                  </tr>
                  <tr>
                    <td>-</td>
                    <td>-</td>
                    <td class="alignRight">-</td>
                    <td class="alignRight">-</td>
                    <td class="alignRight">-</td>
                    <td class="alignRight">
                      -
                      <br />
                      -
                    </td>
                  </tr>
                  <tr>
                    <td>-</td>
                    <td>-</td>
                    <td class="alignRight">-</td>
                    <td class="alignRight">-</td>
                    <td class="alignRight">-</td>
                    <td class="alignRight">
                      -
                      <br />
                      -
                    </td>
                  </tr>
                  <tr>
                    <td>-</td>
                    <td>-</td>
                    <td class="alignRight">-</td>
                    <td class="alignRight">-</td>
                    <td class="alignRight">-</td>
                    <td class="alignRight">
                      -
                      <br />
                      -
                    </td>
                  </tr>
                  <tr>
                    <td>-</td>
                    <td>-</td>
                    <td class="alignRight">-</td>
                    <td class="alignRight">-</td>
                    <td class="alignRight">-</td>
                    <td class="alignRight">
                      -
                      <br />
                      -
                    </td>
                  </tr>
                  <tr>
                    <td>-</td>
                    <td>-</td>
                    <td class="alignRight">-</td>
                    <td class="alignRight">-</td>
                    <td class="alignRight">-</td>
                    <td class="alignRight">
                      -
                      <br />
                      -
                    </td>
                  </tr>
                  <tr>
                    <td>-</td>
                    <td>-</td>
                    <td class="alignRight">-</td>
                    <td class="alignRight">-</td>
                    <td class="alignRight">-</td>
                    <td class="alignRight">
                      -
                      <br />
                      -
                    </td>
                  </tr>
                  <tr>
                    <td>-</td>
                    <td>-</td>
                    <td class="alignRight">-</td>
                    <td class="alignRight">-</td>
                    <td class="alignRight">-</td>
                    <td class="alignRight">
                      -
                      <br />
                      -
                    </td>
                  </tr>
                  <tr>
                    <td>-</td>
                    <td>-</td>
                    <td class="alignRight">-</td>
                    <td class="alignRight">-</td>
                    <td class="alignRight">-</td>
                    <td class="alignRight">
                      -
                      <br />
                      -
                    </td>
                  </tr>
                  <tr>
                    <td>-</td>
                    <td>-</td>
                    <td class="alignRight">-</td>
                    <td class="alignRight">-</td>
                    <td class="alignRight">-</td>
                    <td class="alignRight">
                      -
                      <br />
                      -
                    </td>
                  </tr>
                </tbody>
                <tfoot>
                  <tr>
                    <td>-</td>
                    <td>You</td>
                    <td>-</td>
                    <td>-</td>
                    <td>-</td>
                    <td>-</td>
                    <td>
                      -
                      <br />
                      -
                    </td>
                  </tr>
                </tfoot>
              </table>
            </div>
          </div>
        </div>
      </div>
    </div>
    <div id="versionHistoryWrapper" class="hidden">
      <div id="versionHistory">
        <div class="tip">Click anywhere to dismiss</div>
        <div class="releases">
          <div class="release">
            <div class="title">v1</div>
            <div class="date">010101</div>
            <div class="body">test</div>
          </div>
          <div class="release">
            <div class="title">v2</div>
            <div class="date">010101</div>
            <div class="body">test</div>
          </div>
        </div>
      </div>
    </div>
    <div id="supportMeWrapper" class="hidden">
      <div id="supportMe">
        <div class="title">Support Monkeytype</div>
        <div class="text">
          Thank you so much for thinking about supporting this project. It would
          not be possible without you and your continued support.
          <i class="fas fa-heart"></i>
        </div>
        <div class="buttons">
          <div class="button ads">
            <div class="icon"><i class="fas fa-ad"></i></div>
            <div class="text">Enable Ads</div>
          </div>
          <a class="button" href="https://ko-fi.com/monkeytype" target="_blank">
            <div class="icon"><i class="fas fa-donate"></i></div>
            <div class="text">Donate</div>
          </a>
          <a
            class="button"
            href="https://www.patreon.com/monkeytype"
            target="_blank"
          >
            <div class="icon"><i class="fab fa-patreon"></i></div>
            <div class="text">
              Become
              <br />
              a Patron
            </div>
          </a>
          <a class="button" href="https://monkeytype.store" target="_blank">
            <div class="icon"><i class="fas fa-tshirt"></i></div>
            <div class="text">Buy Merch</div>
          </a>
        </div>
      </div>
    </div>
    <div id="commandLineWrapper" class="hidden">
      <div id="commandLine">
        <input type="text" class="input" placeholder="Type to search" />
        <div class="separator hidden"></div>
        <div class="listTitle">Title</div>
        <div class="suggestions"></div>
      </div>
      <div id="commandInput" class="hidden">
        <input type="text" class="input" placeholder="input" />
      </div>
    </div>
    <div id="timerWrapper">
      <div id="timer"></div>
    </div>
    <div style="display: flex; justify-content: space-around">
      <div id="nitropay_ad_left" class="hidden"></div>
      <div id="centerContent" class="hidden">
        <div id="top">
          <div class="logo">
            <div class="top">monkey see</div>
            <div class="bottom">monkeytype</div>
          </div>
          <div id="menu">
            <div
              id="startTestButton"
              class="icon-button view-start"
              tabindex="2"
              href="/"
              onclick="this.blur();"
            >
              <div class="icon">
                <i class="fas fa-fw fa-keyboard"></i>
              </div>
            </div>
            <div
              class="icon-button leaderboards view-leaderboards"
              tabindex="2"
              onclick="this.blur();"
            >
              <div class="icon">
                <i class="fas fa-fw fa-crown"></i>
              </div>
            </div>
            <div
              class="icon-button view-about"
              tabindex="2"
              href="/about"
              onclick="this.blur();"
            >
              <div class="icon">
                <i class="fas fa-fw fa-info"></i>
              </div>
            </div>
            <!-- <a
              class="icon-button discord"
              tabindex="2"
              href="https://discord.gg/yENzqcB"
              onclick="this.blur();"
              target="_blank"
              style="text-decoration: none;"
            >
              <div class="icon">
                <i class="fab fa-discord"></i>
              </div>
            </a> -->
            <div
              class="icon-button view-settings"
              tabindex="2"
              href="/settings"
              onclick="this.blur();"
            >
              <div class="icon">
                <i class="fas fa-fw fa-cog"></i>
              </div>
            </div>
            <div
              class="icon-button hidden account view-account"
              tabindex="2"
              href="/account"
              onclick="this.blur();"
            >
              <div class="icon">
                <i class="fas fa-fw fa-user"></i>
              </div>
              <div class="text"></div>
            </div>
            <div
              class="icon-button login view-login"
              tabindex="2"
              href="/login"
              onclick="this.blur();"
            >
              <div class="icon">
                <i class="far fa-fw fa-user"></i>
              </div>
            </div>
          </div>

          <div class="config hidden">
            <div style="display: grid; grid-auto-flow: column">
              <div class="group punctuationMode">
                <!--           <div class="title">time</div> -->
                <div class="buttons">
                  <div class="text-button toggleButton" tabindex="2">
                    punctuation
                  </div>
                </div>
              </div>
              <div class="group numbersMode">
                <!--           <div class="title">time</div> -->
                <div class="buttons">
                  <div class="text-button toggleButton" tabindex="2">
                    numbers
                  </div>
                </div>
              </div>
            </div>
            <div class="group mode">
              <!--           <div class="title">mode</div> -->
              <div class="buttons">
                <div class="text-button active" mode="time" tabindex="2">
                  time
                </div>
                <div class="text-button" mode="words" tabindex="2">words</div>
                <div class="text-button" mode="quote" tabindex="2">quote</div>
                <div class="text-button" mode="zen" tabindex="2">zen</div>
                <div class="text-button" mode="custom" tabindex="2">custom</div>
              </div>
            </div>
            <div class="group wordCount hidden">
              <!--           <div class="title">words</div> -->
              <div class="buttons">
                <div class="text-button" wordCount="10" tabindex="2">10</div>
                <div class="text-button" wordCount="25" tabindex="2">25</div>
                <div class="text-button active" wordCount="50" tabindex="2">
                  50
                </div>
                <div class="text-button" wordCount="100" tabindex="2">100</div>
                <div class="text-button" wordCount="custom" tabindex="2">
                  <i class="fas fa-tools"></i>
                </div>
              </div>
            </div>
            <div class="group time">
              <!--           <div class="title">time</div> -->
              <div class="buttons">
                <div class="text-button" timeConfig="15" tabindex="2">15</div>
                <div class="text-button active" timeConfig="30" tabindex="2">
                  30
                </div>
                <div class="text-button" timeConfig="60" tabindex="2">60</div>
                <div class="text-button" timeConfig="120" tabindex="2">120</div>
                <div class="text-button" timeConfig="custom" tabindex="2">
                  <i class="fas fa-tools"></i>
                </div>
              </div>
            </div>
            <div class="group quoteLength hidden">
              <!--           <div class="title">time</div> -->
              <div class="buttons">
                <div class="text-button" quoteLength="-1" tabindex="2">all</div>
                <div class="text-button" quoteLength="0" tabindex="2">
                  short
                </div>
                <div class="text-button active" quoteLength="1" tabindex="2">
                  medium
                </div>
                <div class="text-button" quoteLength="2" tabindex="2">long</div>
                <div class="text-button" quoteLength="3" tabindex="2">
                  thicc
                </div>
                <div class="text-button" quoteLength="-2" tabindex="2">
                  <i class="fas fa-search"></i>
                </div>
              </div>
            </div>
            <div class="group customText hidden">
              <!--           <div class="title">time</div> -->
              <div class="buttons">
                <div class="text-button">change</div>
              </div>
            </div>
          </div>
          <div
            class="signOut hidden"
            style="grid-column: 3/4; grid-row: 1/2"
            tabindex="0"
          >
            <i class="fas fa-sign-out-alt"></i>
            sign out
          </div>
        </div>
        <div id="middle">
          <div class="page pageTest hidden">
            <div id="typingTest">
              <div id="capsWarning" class="hidden">
                <i class="fas fa-lock"></i>
                Caps Lock
              </div>
              <div id="memoryTimer">Time left to memorise all words: 0s</div>
              <div id="testModesNotice"></div>
              <div id="caret" class="default size15"></div>
              <div id="paceCaret" class="default size15 hidden"></div>
              <input id="wordsInput" class="" tabindex="0" autocomplete="off" />
              <div id="timerNumber">
                <div>60</div>
              </div>
              <div id="miniTimerAndLiveWpm">
                <div class="time hidden">1:00</div>
                <div class="wpm">60</div>
                <div class="acc">100%</div>
              </div>
              <div class="outOfFocusWarning hidden">
                <i class="fas fa-mouse-pointer"></i>
                Click or press any key to focus
              </div>
              <div id="wordsWrapper">
                <div id="words" class="size15"></div>
              </div>
              <div class="keymap hidden">
                <div class="row r1">
                  <div></div>
                  <div class="keymap-key" id="Key1">
                    <span class="letter">1</span>
                  </div>
                  <div class="keymap-key" id="Key2">
                    <span class="letter">2</span>
                  </div>
                  <div class="keymap-key" id="Key3">
                    <span class="letter">3</span>
                  </div>
                  <div class="keymap-key" id="Key4">
                    <span class="letter">4</span>
                  </div>
                  <div class="keymap-key" id="Key5">
                    <span class="letter">5</span>
                  </div>
                  <div class="keymap-key" id="Key6">
                    <span class="letter">6</span>
                  </div>
                  <div class="keymap-split-spacer"></div>
                  <div class="keymap-key" id="Key7">
                    <span class="letter">7</span>
                  </div>
                  <div class="keymap-key" id="Key8">
                    <span class="letter">8</span>
                  </div>
                  <div class="keymap-key" id="Key9">
                    <span class="letter">9</span>
                  </div>
                  <div class="keymap-key" id="Key0">
                    <span class="letter">0</span>
                  </div>
                  <div class="keymap-key" id="Key-">
                    <span class="letter">-</span>
                  </div>
                  <div class="keymap-key" id="Key=">
                    <span class="letter">=</span>
                  </div>
                </div>
                <div class="row r2">
                  <div></div>
                  <div class="keymap-key" id="KeyQ">
                    <span class="letter">q</span>
                  </div>
                  <div class="keymap-key" id="KeyW">
                    <span class="letter">w</span>
                  </div>
                  <div class="keymap-key" id="KeyE">
                    <span class="letter">e</span>
                  </div>
                  <div class="keymap-key" id="KeyR">
                    <span class="letter">r</span>
                  </div>
                  <div class="keymap-key" id="KeyT">
                    <span class="letter">t</span>
                  </div>
                  <div class="keymap-split-spacer"></div>
                  <div class="keymap-key" id="KeyY">
                    <span class="letter">y</span>
                  </div>
                  <div class="keymap-key" id="KeyU">
                    <span class="letter">u</span>
                  </div>
                  <div class="keymap-key" id="KeyI">
                    <span class="letter">i</span>
                  </div>
                  <div class="keymap-key" id="KeyO">
                    <span class="letter">o</span>
                  </div>
                  <div class="keymap-key" id="KeyP">
                    <span class="letter">p</span>
                  </div>
                  <div class="keymap-key" id="KeyLeftBracket">
                    <span class="letter">[</span>
                  </div>
                  <div class="keymap-key" id="KeyRightBracket">
                    <span class="letter">]</span>
                  </div>
                  <div class="keymap-key hidden-key" id="Backslash">
                    <span class="letter">\</span>
                  </div>
                </div>
                <div class="row r3">
                  <div></div>
                  <div class="keymap-key" id="KeyA">
                    <span class="letter">a</span>
                  </div>
                  <div class="keymap-key" id="KeyS">
                    <span class="letter">s</span>
                  </div>
                  <div class="keymap-key" id="KeyD">
                    <span class="letter">d</span>
                  </div>
                  <div class="keymap-key" id="KeyF">
                    <span class="letter">f</span>
                    <div class="bump"></div>
                  </div>
                  <div class="keymap-key" id="KeyG">
                    <span class="letter">g</span>
                  </div>
                  <div class="keymap-split-spacer"></div>
                  <div class="keymap-key" id="KeyH">
                    <span class="letter">h</span>
                  </div>
                  <div class="keymap-key" id="KeyJ">
                    <span class="letter">j</span>
                    <div class="bump"></div>
                  </div>
                  <div class="keymap-key" id="KeyK">
                    <span class="letter">k</span>
                  </div>
                  <div class="keymap-key" id="KeyL">
                    <span class="letter">l</span>
                  </div>
                  <div class="keymap-key" id="KeySemicolon">
                    <span class="letter">;</span>
                  </div>
                  <div class="keymap-key" id="KeyQuote">
                    <span class="letter">'</span>
                  </div>
                </div>
                <div class="row r4">
                  <div></div>
                  <div class="keymap-key first" id="KeyZ">
                    <span class="letter">z</span>
                  </div>
                  <div class="keymap-key" id="KeyX">
                    <span class="letter">x</span>
                  </div>
                  <div class="keymap-key" id="KeyC">
                    <span class="letter">c</span>
                  </div>
                  <div class="keymap-key" id="KeyV">
                    <span class="letter">v</span>
                  </div>
                  <div class="keymap-key" id="KeyB">
                    <span class="letter">b</span>
                  </div>
                  <div class="keymap-key" id="KeyN">
                    <span class="letter">n</span>
                  </div>
                  <div class="keymap-split-spacer"></div>
                  <div class="keymap-key" id="KeyM">
                    <span class="letter">m</span>
                  </div>
                  <div class="keymap-key" id="KeyComma">
                    <span class="letter">,</span>
                  </div>
                  <div class="keymap-key" id="KeyPeriod">
                    <span class="letter">.</span>
                  </div>
                  <div class="keymap-key" id="KeySlash">
                    <span class="letter">/</span>
                  </div>
                  <div class="keymap-key last">
                    <span class="letter"></span>
                  </div>
                </div>
                <div class="row r5">
                  <div></div>
                  <div class="keymap-key key-split-space" id="KeySpace">
                    <span class="letter"></span>
                  </div>
                  <div class="keymap-split-spacer"></div>
                  <div class="keymap-key key-split-space" id="KeySpace2">
                    <span class="letter"></span>
                  </div>
                  <div class="keymap-key hidden-key">
                    <span class="letter"></span>
                  </div>
                </div>
              </div>
              <div id="largeLiveWpmAndAcc">
                <div id="liveWpm" class="hidden">123</div>
                <div id="liveAcc" class="hidden">100%%</div>
              </div>
              <div
                id="restartTestButton"
                aria-label="Restart Test"
                data-balloon-pos="down"
                class=""
                tabindex="0"
                onclick="this.blur();"
              >
                <i class="fas fa-fw fa-redo-alt"></i>
              </div>
              <div id="monkey" class="hidden">
                <div class="up"></div>
                <div class="left hidden"></div>
                <div class="right hidden"></div>
                <div class="both hidden"></div>
                <div class="fast">
                  <div class="up"></div>
                  <div class="left hidden"></div>
                  <div class="right hidden"></div>
                  <div class="both hidden"></div>
                </div>
              </div>
              <div id="premidTestMode" class="hidden"></div>
              <div id="premidSecondsLeft" class="hidden"></div>
            </div>
            <div id="result" class="hidden">
              <div class="stats">
                <!-- <div class="info">words 10<br>punctuation</div> -->

                <div class="group wpm">
                  <div class="top">
                    <div class="text">wpm</div>
                    <div
                      class="crown hidden"
                      aria-label=""
                      data-balloon-pos="up"
                    >
                      <i class="fas fa-crown"></i>
                    </div>
                  </div>
                  <div class="bottom" aria-label="" data-balloon-pos="up">
                    -
                  </div>
                </div>
                <div class="group acc">
                  <div class="top">acc</div>
                  <div class="bottom" aria-label="" data-balloon-pos="up">
                    -
                  </div>
                </div>
              </div>
              <div class="stats morestats">
                <div class="group testType">
                  <div class="top">test type</div>
                  <div class="bottom">-</div>
                  <div class="tags hidden" style="margin-top: 0.5rem">
                    <div class="top">tags</div>
                    <div class="bottom">-</div>
                  </div>
                </div>
                <!-- <div class="group infoAndTags"> -->
                <div class="group info">
                  <div class="top">other</div>
                  <div class="bottom">-</div>
                </div>

                <!-- </div> -->
                <!-- <div class="subgroup"> -->
                <div class="group raw">
                  <div class="top">raw</div>
                  <div class="bottom" aria-label="" data-balloon-pos="up">
                    -
                  </div>
                </div>
                <div class="group key">
                  <div class="top">characters</div>
                  <div
                    class="bottom"
                    aria-label="Correct, incorrect, extra and missed"
                    data-balloon-break=""
                    data-balloon-pos="up"
                  >
                    -
                  </div>
                </div>

                <!-- </div> -->

                <!-- <div class="subgroup"> -->
                <div class="group flat consistency">
                  <div class="top">consistency</div>
                  <div class="bottom" aria-label="" data-balloon-pos="up">
                    -
                  </div>
                </div>
                <div class="group time">
                  <div class="top">time</div>
                  <div class="bottom" aria-label="" data-balloon-pos="up">
                    <div class="text">-</div>
                    <div class="afk"></div>
                  </div>
                </div>
                <!-- </div> -->

                <div class="group source hidden">
                  <div class="top">source</div>
                  <div class="bottom">-</div>
                </div>

                <div class="group leaderboards">
                  <div class="top">leaderboards</div>
                  <div class="bottom">-</div>
                </div>
              </div>
              <div class="chart">
                <!-- <div class="title">wpm over time</div> -->
                <canvas id="wpmChart"></canvas>
              </div>
              <div id="resultWordsHistory" class="hidden">
                <div class="title">
                  input history
                  <span
                    id="copyWordsListButton"
                    class="icon-button"
                    aria-label="Copy words list"
                    data-balloon-pos="up"
                    style="display: inline-block"
                  >
                    <i class="fas fa-copy"></i>
                  </span>
                </div>
                <div class="words"></div>
              </div>
              <div class="loginTip">
                <a href="/login" tabindex="9">Sign in</a>
                to save your results
              </div>
              <div class="ssWatermark hidden">monkeytype.com</div>
              <div class="buttons">
                <div
                  id="nextTestButton"
                  aria-label="Next test"
                  data-balloon-pos="down"
                  tabindex="0"
                  onclick="this.blur();"
                >
                  <i class="fas fa-fw fa-chevron-right"></i>
                </div>
                <div
                  id="restartTestButtonWithSameWordset"
                  aria-label="Repeat Test"
                  data-balloon-pos="down"
                  tabindex="0"
                  onclick="this.blur();"
                >
                  <i class="fas fa-fw fa-sync-alt"></i>
                </div>
                <div
                  id="practiseMissedWordsButton"
                  aria-label="Practise missed words"
                  data-balloon-pos="down"
                  tabindex="0"
                  onclick="this.blur();"
                >
                  <i class="fas fa-fw fa-exclamation-triangle"></i>
                </div>
                <div
                  id="showWordHistoryButton"
                  aria-label="Toggle words history"
                  data-balloon-pos="down"
                  tabindex="0"
                  onclick="this.blur();"
                >
                  <i class="fas fa-fw fa-align-left"></i>
                </div>
                <div
                  id="copyResultToClipboardButton"
                  aria-label="Save screenshot"
                  data-balloon-pos="down"
                  tabindex="0"
                  onclick="this.blur();"
                >
                  <i class="far fa-fw fa-image"></i>
                </div>
              </div>
            </div>
          </div>
          <div class="page pageAbout hidden">
            <div class="section">
              <h1>about</h1>
              <p>
                Monkeytype is a minimalistic typing test, featuring many test
                modes, an account system to save your typing speed history and
                user configurable features like themes, a smooth caret and more.
              </p>
            </div>
            <div class="section">
              <h1>word set</h1>
              <p>
                By default, the website uses the most common 200 words in the
                english language to generate its tests. You can change to an
                expanded set (1000 most common words) in the options, or change
                the language entirely.
              </p>
            </div>
            <div class="section">
              <h1>keybinds</h1>
              <p>
                You can use
                <key>tab</key>
                and
                <key>enter</key>
                (or just
                <key>tab</key>
                if you have (
                <a href="settings">quick tab mode enabled</a>
                ) to restart the typing test. Open the command line by pressing
                <key>esc</key>
                - there you can access all the functionality you need without
                touching your mouse
              </p>
            </div>
            <div class="section">
              <h1>stats</h1>
              <p>
                wpm - total amount of characters in the correctly typed words
                (including spaces), divided by 5 and normalised to 60 seconds.
              </p>
              <p>
                raw wpm - calculated just like wpm, but also includes incorrect
                words.
              </p>
              <p>acc - percentage of correctly pressed keys.</p>
              <p>
                char - correct characters / incorrect characters. Calculated
                after the test has ended.
              </p>
              <p>
                consistency - based on the variance of your raw wpm. Closer to
                100% is better. Calculated using the coefficient of variation of
                raw wpm and mapped onto a scale from 0 to 100.
              </p>
            </div>
            <div id="nitropay_ad_about" class="hidden"></div>
            <div class="section">
              <h1>results screen</h1>
              <p>
                After completing a test you will be able to see your wpm, raw
                wpm, accuracy, character stats, test length, leaderboards info
                and test info. (you can hover over some values to get floating
                point numbers). You can also see a graph of your wpm and raw
                over the duration of the test. Remember that the wpm line is a
                global average, while the raw wpm line is a local, momentary
                value. (meaning if you stop, the value is 0)
              </p>
            </div>
            <div class="section">
              <h1>bug report or feature request</h1>
              <p>
                If you encounter a bug, or have a feature request - join the
                <a href="https://discord.gg/yENzqcB" target="_blank">Discord</a>
                server, send me a message on Reddit or create an issue on
                <a href="https://github.com/Miodec/monkeytype" target="_blank">
                  GitHub.
                </a>
              </p>
            </div>
            <div class="section">
              <h1>support</h1>
              <p>
                If you wish to support this project, help pay for hosting and
                fuel my caffeine addiction, you can
                <a class="aboutEnableAds">enable ads,</a>
                join the
                <a href="https://www.patreon.com/monkeytype">Patreon,</a>
                donate via
                <a href="https://www.paypal.me/jackbartnik">PayPal</a>
                or buy a
                <a href="https://monkeytype.store">tshirt.</a>
              </p>
            </div>
            <div class="section">
              <h1>credits</h1>
              <p>
                <a href="https://www.reddit.com/user/montydrei" target="_blank">
                  montydrei
                </a>
                - name suggestion
              </p>
              <p>
                <a
                  href="https://www.reddit.com/r/MechanicalKeyboards/comments/gc6wx3/experimenting_with_a_completely_new_type_of/"
                  target="_blank"
                >
                  Everyone
                </a>
                who provided valuable feedback on the original reddit post for
                the prototype of this website
              </p>
              <p>
                <a
                  href="https://github.com/Miodec/monkeytype/graphs/contributors"
                >
                  Contributors
                </a>
                on GitHub that have helped with implementing various features,
                adding themes and more.
              </p>
            </div>
            <div class="section">
              <h1>supporters</h1>
              <div class="supporters">
                <div>Not Gate</div>
                <div>Corey</div>
                <div>Jashe</div>
                <div>Nick</div>
                <div>Eugeniu</div>
                <div>Weedle</div>
                <div>Jackson</div>
                <div>Nicholas</div>
                <div>Kenn</div>
                <div>Ennui</div>
                <div>mweepigeon</div>
                <div>Stephen</div>
                <div>Pulsing Penguin</div>
                <div>Echo</div>
                <div>Radik</div>
                <div>John</div>
                <div>Nick</div>
                <div>Kevin</div>
                <div>Luke</div>
                <div>Neven</div>
                <div>Typing anT</div>
                <div>Jakob</div>
                <div>Chris</div>
                <div>Beat</div>
                <div>Ed</div>
                <div>Bryan</div>
                <div>Guillaume</div>
                <div>katsuu</div>
                <div>Mauricio</div>
                <div>Killian</div>
                <div>Alexander</div>
                <div>squarepy</div>
                <div>AnalystBot</div>
                <div>ze_or</div>
                <div>Richard Blythin</div>
                <div>Jiangtian Li</div>
                <div>Dessle</div>
                <div>Craig</div>
                <div>Matt</div>
                <div>Claudio</div>
                <div>Maciej</div>
                <div>Kieran</div>
                <div>Stephan</div>
                <div>Rotoscopic</div>
                <div>Lawrence</div>
                <div>Gwen</div>
                <div>Nici</div>
                <div>Thomas Pacheco</div>
                <div>Gabriel</div>
                <div>Sebastian</div>
                <div>Nikolai</div>
                <div>Sam</div>
                <div>Ming</div>
                <div>Draw</div>
                <div>ESJvR</div>
                <div>Ven Development</div>
                <div>Ben</div>
                <div>Uver</div>
                <div>poopsey</div>
                <div>Fruit</div>
                <div>Robin</div>
                <div>Sonicv6</div>
                <div>Taran</div>
              </div>
            </div>
          </div>
          <div class="page pageSettings hidden">
            <div class="scrollToTopButton">
              <i class="fas fa-angle-double-up"></i>
            </div>
            <div class="tip">
              tip: You can also change all these settings quickly using the
              command line (
              <key>esc</key>
              )
            </div>
            <!-- <div class="sectionGroupTitle">quick navigation</div> -->
            <div class="settingsGroup quickNav">
              <div class="links">
                <a href="#group_account">account</a>
                <a href="#group_behavior">behavior</a>
                <a href="#group_input">input</a>
                <a href="#group_sound">sound</a>
                <a href="#group_caret">caret</a>
                <a href="#group_appearance">appearance</a>
                <a href="#group_theme">theme</a>
                <a href="#group_hideElements">hide elements</a>
                <a href="#group_dangerZone">danger zone</a>
              </div>
            </div>
            <div
              id="group_account"
              class="sectionGroupTitle hidden"
              group="account"
            >
              account
              <i class="fas fa-chevron-down"></i>
            </div>
            <div class="settingsGroup account hidden">
              <div class="section tags">
                <h1>tags</h1>
                <div class="text">
                  With tags, you can compare how fast you're typing in different
                  situations. You can see your active tags above the test words.
                  They will remain active until you deactivate them, or refresh
                  the page.
                </div>
                <div class="tagsListAndButton">
                  <div class="tagsList">
                    <div class="tag" id="0">
                      <div class="active">
                        <i class="fas fa-check-square"></i>
                      </div>
                      <div class="title">staggered</div>
                      <div class="editButton"><i class="fas fa-pen"></i></div>
                      <div class="removeButton">
                        <i class="fas fa-trash"></i>
                      </div>
                    </div>
                  </div>
                  <div class="addTagButton"><i class="fas fa-plus"></i></div>
                </div>
              </div>
              <div class="section discordIntegration">
                <h1>discord integration</h1>
                <div class="text">
                  When you connect your monkeytype account to your Discord
                  account, you will be automatically assigned a new role every
                  time you achieve a new personal best in a 60 second test.
                  <br />
                  <br />
                  Don't pair your account before joining the Discord server, as
                  it might result in the bot not being able to give you a role.
                </div>
                <div class="buttons">
                  <a
                    class="button"
                    href="https://discord.com/api/oauth2/authorize?client_id=798272335035498557&redirect_uri=https%3A%2F%2Fmonkeytype.com%2Fverify&response_type=token&scope=identify"
                    style="text-decoration: none"
                  >
                    Verify with Discord
                  </a>
                </div>
                <div class="info hidden">
                  <div>
                    <i class="fas fa-check"></i>
                    Your accounts are paired!
                  </div>
                  <div
                    id="unlinkDiscordButton"
                    class="text-button"
                    aria-label="Unlink"
                    data-balloon-pos="up"
                  >
                    <i class="fas fa-unlink" aria-hidden="true"></i>
                  </div>
                </div>
              </div>
              <div class="sectionSpacer"></div>
            </div>

            <div
              id="group_behavior"
              class="sectionGroupTitle"
              group="behaviour"
            >
              behaviour
              <i class="fas fa-chevron-down"></i>
            </div>
            <div class="settingsGroup behaviour">
              <div class="section difficulty">
                <h1>test difficulty</h1>
                <div class="text">
                  Normal is the classic type test experience. Expert fails the
                  test if you submit (press space) an incorrect word. Master
                  fails if you press a single incorrect key (meaning you have to
                  achieve 100% accuracy).
                </div>
                <div class="buttons">
                  <div
                    class="button"
                    difficulty="normal"
                    tabindex="0"
                    onclick="this.blur();"
                  >
                    normal
                  </div>
                  <div
                    class="button"
                    difficulty="expert"
                    tabindex="0"
                    onclick="this.blur();"
                  >
                    expert
                  </div>
                  <div
                    class="button"
                    difficulty="master"
                    tabindex="0"
                    onclick="this.blur();"
                  >
                    master
                  </div>
                </div>
              </div>
              <div class="section quickTab" id="quickTab">
                <h1>quick tab mode</h1>
                <div class="text">
                  Press
                  <key>tab</key>
                  to quickly restart the test, or to quickly jump to the test
                  page. This function disables tab navigation on the website.
                </div>
                <div class="buttons">
                  <div class="button off" tabindex="0" onclick="this.blur();">
                    off
                  </div>
                  <div class="button on" tabindex="0" onclick="this.blur();">
                    on
                  </div>
                </div>
              </div>

              <div class="section repeatQuotes" id="repeatQuotes">
                <h1>repeat quotes</h1>
                <div class="text">
                  This setting changes the restarting behaviour when typing in
                  quote mode. Changing it to 'typing' will repeat the quote if
                  you restart while typing.
                </div>
                <!-- , and 'always' will always repeat the quote (you will need to press <key>shift + tab</key> to move on to the next quote). -->
                <div class="buttons">
                  <div
                    class="button"
                    repeatQuotes="off"
                    tabindex="0"
                    onclick="this.blur();"
                  >
                    off
                  </div>
                  <div
                    class="button"
                    repeatQuotes="typing"
                    tabindex="0"
                    onclick="this.blur();"
                  >
                    typing
                  </div>
                  <!-- <div class="button" repeatQuotes="always" tabindex="0" onclick="this.blur();">
                    always
                  </div> -->
                </div>
              </div>

              <div class="section blindMode">
                <h1>blind mode</h1>
                <div class="text">
                  No errors or incorrect words are highlighted. Helps you to
                  focus on raw speed. If enabled, quick end is recommended.
                </div>
                <div class="buttons">
                  <div class="button off" tabindex="0" onclick="this.blur();">
                    off
                  </div>
                  <div class="button on" tabindex="0" onclick="this.blur();">
                    ⠀
                  </div>
                </div>
              </div>
              <!-- <div class="section readAheadMode">
                <h1>read ahead mode</h1>
                <div class="text">
                  When enabled, the active and immediately following test words
                  will be hidden. Helps you practice reading ahead.
                </div>
                <div class="buttons">
                  <div class="button off" tabindex="0" onclick="this.blur();">
                    off
                  </div>
                  <div class="button on" tabindex="0" onclick="this.blur();">
                    on
                  </div>
                </div>
              </div> -->
              <div class="section alwaysShowWordsHistory">
                <h1>always show words history</h1>
                <div class="text">
                  This option will automatically show the words history at the
                  end of the test. Can cause slight lag with a lot of words.
                </div>
                <div class="buttons">
                  <div class="button off" tabindex="0" onclick="this.blur();">
                    off
                  </div>
                  <div class="button on" tabindex="0" onclick="this.blur();">
                    on
                  </div>
                </div>
              </div>
              <div class="section singleListCommandLine">
                <h1>single list command line</h1>
                <div class="text">
                  When enabled, it will show the command line with all commands
                  in a single list instead of submenu arrangements. Selecting
                  'manual' will expose all commands only after typing
                  <key>></key>
                  .
                </div>
                <div class="buttons">
                  <div
                    class="button"
                    singleListCommandLine="manual"
                    tabindex="0"
                    onclick="this.blur();"
                  >
                    manual
                  </div>
                  <div
                    class="button"
                    singleListCommandLine="on"
                    tabindex="0"
                    onclick="this.blur();"
                  >
                    on
                  </div>
                </div>
              </div>
              <div class="section minWpm" section="">
                <h1>min wpm</h1>
                <div class="text">
                  Automatically fails a test if your WPM falls below a
                  threshold.
                </div>
                <div class="buttons">
                  <div
                    class="button"
                    minWpm="off"
                    tabindex="0"
                    onclick="this.blur();"
                  >
                    off
                  </div>
                  <div
                    class="button"
                    minWpm="custom"
                    tabindex="0"
                    onclick="this.blur();"
                  >
                    custom
                  </div>
                  <input
                    type="number"
                    step="1"
                    class="customMinWpmSpeed"
                    placeholder="wpm"
                    min="0"
                    value=""
                  />
                </div>
              </div>
              <div class="section minAcc" section="">
                <h1>min accuracy</h1>
                <div class="text">
                  Automatically fails a test if your accuracy falls below a
                  threshold.
                </div>
                <div class="buttons">
                  <div
                    class="button"
                    minAcc="off"
                    tabindex="0"
                    onclick="this.blur();"
                  >
                    off
                  </div>
                  <div
                    class="button"
                    minAcc="custom"
                    tabindex="0"
                    onclick="this.blur();"
                  >
                    custom
                  </div>
                  <input
                    type="number"
                    step="1"
                    class="customMinAcc"
                    placeholder="acc"
                    min="0"
                    value=""
                  />
                </div>
              </div>
              <div class="section languageGroups">
                <h1>language groups</h1>
                <div class="buttons"></div>
              </div>
              <div class="section language">
                <h1>language</h1>
                <div class="buttons"></div>
              </div>
              <div class="section funbox">
                <h1>funbox</h1>
                <div class="text">
                  These are special modes that change the website in some
                  special way (by altering the word generation, behaviour of the
                  website or the looks). Give each one of them a try!
                </div>
                <div class="buttons"></div>
              </div>
              <div class="sectionSpacer"></div>
            </div>
            <div id="group_input" class="sectionGroupTitle" group="input">
              input
              <i class="fas fa-chevron-down"></i>
            </div>
            <div class="settingsGroup input">
              <div class="section freedomMode">
                <h1>freedom mode</h1>
                <div class="text">
                  Allows you to delete any word, even if it was typed correctly.
                </div>
                <div class="buttons">
                  <div class="button off" tabindex="0" onclick="this.blur();">
                    off
                  </div>
                  <div class="button on" tabindex="0" onclick="this.blur();">
                    on
                  </div>
                </div>
              </div>
              <div class="section strictSpace">
                <h1>strict space</h1>
                <div class="text">
                  Pressing space at the beginning of a word will insert a space
                  character when this mode is enabled.
                </div>
                <div class="buttons">
                  <div class="button off" tabindex="0" onclick="this.blur();">
                    off
                  </div>
                  <div class="button on" tabindex="0" onclick="this.blur();">
                    on
                  </div>
                </div>
              </div>
              <div class="section oppositeShiftMode">
                <h1>opposite shift mode</h1>
                <div class="text">
                  This mode will force you to use opposite
                  <key>shift</key>
                  keys for shifting. Using an incorrect one will count as an
                  error. This feature ignores keys in locations
                  <key>B</key>
                  ,
                  <key>Y</key>
                  , and
                  <key>^</key>
                  because many people use the other hand for those keys.
                </div>
                <div class="buttons">
                  <div
                    class="button"
                    oppositeShiftMode="off"
                    tabindex="0"
                    onclick="this.blur();"
                  >
                    off
                  </div>
                  <div
                    class="button"
                    oppositeShiftMode="on"
                    tabindex="0"
                    onclick="this.blur();"
                  >
                    on
                  </div>
                </div>
              </div>
              <div class="section stopOnError">
                <h1>stop on error</h1>
                <div class="text">
                  Letter mode will stop input when pressing any incorrect
                  letters. Word mode will not allow you to continue to the next
                  word until you correct all mistakes.
                </div>
                <div class="buttons">
                  <div
                    class="button"
                    stopOnError="off"
                    tabindex="0"
                    onclick="this.blur();"
                  >
                    off
                  </div>
                  <div
                    class="button"
                    stopOnError="word"
                    tabindex="0"
                    onclick="this.blur();"
                  >
                    word
                  </div>
                  <div
                    class="button"
                    stopOnError="letter"
                    tabindex="0"
                    onclick="this.blur();"
                  >
                    letter
                  </div>
                </div>
              </div>
              <div class="section confidenceMode">
                <h1>confidence mode</h1>
                <div class="text">
                  When enabled, you will not be able to go back to previous
                  words to fix mistakes. When turned up to the max, you won't be
                  able to backspace at all.
                </div>
                <div class="buttons">
                  <div
                    class="button"
                    confidenceMode="off"
                    tabindex="0"
                    onclick="this.blur();"
                  >
                    off
                  </div>

                  <div
                    class="button"
                    confidenceMode="on"
                    tabindex="0"
                    onclick="this.blur();"
                  >
                    on
                  </div>
                  <div
                    class="button"
                    confidenceMode="max"
                    tabindex="0"
                    onclick="this.blur();"
                  >
                    max
                  </div>
                </div>
              </div>
              <div class="section quickEnd">
                <h1>quick end</h1>
                <div class="text">
                  This only applies to the words mode - when enabled, the test
                  will end as soon as the last word has been typed, even if it's
                  incorrect. When disabled, you need to manually confirm the
                  last incorrect entry with a space.
                </div>
                <div class="buttons">
                  <div class="button off" tabindex="0" onclick="this.blur();">
                    off
                  </div>
                  <div class="button on" tabindex="0" onclick="this.blur();">
                    on
                  </div>
                </div>
              </div>
              <div class="section indicateTypos" section="">
                <h1>indicate typos</h1>
                <div class="text">Show typos underneath the letters</div>
                <div class="buttons">
                  <div class="button off" tabindex="0" onclick="this.blur();">
                    off
                  </div>
                  <div class="button on" tabindex="0" onclick="this.blur();">
                    on
                  </div>
                </div>
              </div>
              <div class="section hideExtraLetters" section="">
                <h1>hide extra letters</h1>
                <div class="text">
                  Hides extra letters. This will completely avoid words jumping
                  lines (due to changing width), but might feel a bit confusing
                  when you press a key and nothing happens.
                </div>
                <div class="buttons">
                  <div class="button off" tabindex="0" onclick="this.blur();">
                    off
                  </div>
                  <div class="button on" tabindex="0" onclick="this.blur();">
                    on
                  </div>
                </div>
              </div>
              <div class="section swapEscAndTab" section="">
                <h1>swap esc and tab</h1>
                <div class="text">
                  Swap the behaviour of tab and escape keys.
                </div>
                <div class="buttons">
                  <div class="button off" tabindex="0" onclick="this.blur();">
                    off
                  </div>
                  <div class="button on" tabindex="0" onclick="this.blur();">
                    on
                  </div>
                </div>
              </div>
              <div class="section capsLockBackspace">
                <h1>caps lock backspace</h1>
                <div class="text">Makes caps lock act like backspace.</div>
                <div class="buttons">
                  <div class="button off" tabindex="0" onclick="this.blur();">
                    off
                  </div>
                  <div class="button on" tabindex="0" onclick="this.blur();">
                    on
                  </div>
                </div>
              </div>
              <div class="section layout">
                <h1>layout override</h1>
                <div class="text">
                  With this setting you can emulate other layouts. This setting
                  is best kept default, as it can break things like dead keys
                  and alt layers.
                </div>
                <div class="buttons"></div>
              </div>
              <div class="sectionSpacer"></div>
            </div>

            <div id="nitropay_ad_settings1" class="hidden"></div>

            <div id="group_sound" class="sectionGroupTitle" group="sound">
              sound
              <i class="fas fa-chevron-down"></i>
            </div>
            <div class="settingsGroup sound">
              <div class="section playSoundOnClick">
                <h1>play sound on click</h1>
                <div class="text">
                  Plays a short sound when you press a key.
                </div>
                <div class="buttons">
                  <div
                    class="button"
                    playSoundOnClick="off"
                    tabindex="0"
                    onclick="this.blur();"
                  >
                    off
                  </div>
                  <div
                    class="button"
                    playSoundOnClick="1"
                    tabindex="0"
                    onclick="this.blur();"
                  >
                    1
                  </div>
                  <div
                    class="button"
                    playSoundOnClick="2"
                    tabindex="0"
                    onclick="this.blur();"
                  >
                    2
                  </div>
                  <div
                    class="button"
                    playSoundOnClick="3"
                    tabindex="0"
                    onclick="this.blur();"
                  >
                    3
                  </div>
                  <div
                    class="button"
                    playSoundOnClick="4"
                    tabindex="0"
                    onclick="this.blur();"
                  >
                    4
                  </div>
                </div>
              </div>
              <div class="section playSoundOnError">
                <h1>play sound on error</h1>
                <div class="text">
                  Plays a short sound if you press an incorrect key or press
                  space too early.
                </div>
                <div class="buttons">
                  <div class="button off" tabindex="0" onclick="this.blur();">
                    off
                  </div>
                  <div class="button on" tabindex="0" onclick="this.blur();">
                    on
                  </div>
                </div>
              </div>
              <div class="sectionSpacer"></div>
            </div>

            <div id="group_caret" class="sectionGroupTitle" group="caret">
              caret
              <i class="fas fa-chevron-down"></i>
            </div>
            <div class="settingsGroup caret">
              <div class="section smoothCaret" section="">
                <h1>smooth caret</h1>
                <div class="text">
                  The caret will move smoothly between letters and words.
                </div>
                <div class="buttons">
                  <div class="button off" tabindex="0" onclick="this.blur();">
                    off
                  </div>
                  <div class="button on" tabindex="0" onclick="this.blur();">
                    on
                  </div>
                </div>
              </div>
              <div class="section caretStyle" section="">
                <h1>caret style</h1>
                <div class="text">
                  Change the style of the caret during the test.
                </div>
                <div class="buttons">
                  <div
                    class="button"
                    caretStyle="off"
                    tabindex="0"
                    onclick="this.blur();"
                  >
                    off
                  </div>
                  <div
                    class="button"
                    caretStyle="default"
                    tabindex="0"
                    onclick="this.blur();"
                  >
                    |
                  </div>
                  <div
                    class="button"
                    caretStyle="block"
                    tabindex="0"
                    onclick="this.blur();"
                  >
                    ▮
                  </div>
                  <div
                    class="button"
                    caretStyle="outline"
                    tabindex="0"
                    onclick="this.blur();"
                  >
                    ▯
                  </div>
                  <div
                    class="button"
                    caretStyle="underline"
                    tabindex="0"
                    onclick="this.blur();"
                  >
                    _
                  </div>
                </div>
              </div>
              <div class="section paceCaret" section="">
                <h1>pace caret</h1>
                <div class="text">
                  Displays a second caret that moves at constant speed.
                </div>
                <div class="buttons">
                  <div
                    class="button"
                    paceCaret="off"
                    tabindex="0"
                    onclick="this.blur();"
                  >
                    off
                  </div>
                  <div
                    class="button"
                    paceCaret="average"
                    tabindex="0"
                    onclick="this.blur();"
                  >
                    average
                  </div>
                  <div
                    class="button"
                    paceCaret="pb"
                    tabindex="0"
                    onclick="this.blur();"
                  >
                    pb
                  </div>
                  <div
                    class="button"
                    paceCaret="custom"
                    tabindex="0"
                    onclick="this.blur();"
                  >
                    custom
                  </div>
                  <input
                    type="number"
                    step="1"
                    class="customPaceCaretSpeed"
                    placeholder="wpm"
                    min="0"
                    value=""
                  />
                </div>
              </div>
              <div class="section paceCaretStyle" section="">
                <h1>pace caret style</h1>
                <div class="text">
                  Change the style of the pace caret during the test.
                </div>
                <div class="buttons">
                  <div
                    class="button"
                    paceCaretStyle="off"
                    tabindex="0"
                    onclick="this.blur();"
                  >
                    off
                  </div>
                  <div
                    class="button"
                    paceCaretStyle="default"
                    tabindex="0"
                    onclick="this.blur();"
                  >
                    |
                  </div>
                  <div
                    class="button"
                    paceCaretStyle="block"
                    tabindex="0"
                    onclick="this.blur();"
                  >
                    ▮
                  </div>
                  <div
                    class="button"
                    paceCaretStyle="outline"
                    tabindex="0"
                    onclick="this.blur();"
                  >
                    ▯
                  </div>
                  <div
                    class="button"
                    paceCaretStyle="underline"
                    tabindex="0"
                    onclick="this.blur();"
                  >
                    _
                  </div>
                </div>
              </div>
              <div class="sectionSpacer"></div>
            </div>

            <div
              id="group_appearance"
              class="sectionGroupTitle"
              group="appearance"
            >
              appearance
              <i class="fas fa-chevron-down"></i>
            </div>
            <div class="settingsGroup appearance">
              <div class="section timerStyle" section="">
                <h1>timer/progress style</h1>
                <div class="text">
                  Change the style of the timer/progress during a timed test.
                </div>
                <div class="buttons">
                  <div
                    class="button"
                    timerStyle="bar"
                    tabindex="0"
                    onclick="this.blur();"
                  >
                    bar
                  </div>
                  <div
                    class="button"
                    timerStyle="text"
                    tabindex="0"
                    onclick="this.blur();"
                  >
                    text
                  </div>
                  <div
                    class="button"
                    timerStyle="mini"
                    tabindex="0"
                    onclick="this.blur();"
                  >
                    mini
                  </div>
                </div>
              </div>
              <div class="section timerColor" section="">
                <h1>timer/progress color</h1>
                <div class="text">
                  Change the color of the timer/progress number/bar and live wpm
                  number.
                </div>
                <div class="buttons">
                  <div
                    class="button"
                    timerColor="black"
                    tabindex="0"
                    onclick="this.blur();"
                  >
                    black
                  </div>
                  <div
                    class="button"
                    timerColor="sub"
                    tabindex="0"
                    onclick="this.blur();"
                  >
                    sub
                  </div>
                  <div
                    class="button"
                    timerColor="text"
                    tabindex="0"
                    onclick="this.blur();"
                  >
                    text
                  </div>
                  <div
                    class="button"
                    timerColor="main"
                    tabindex="0"
                    onclick="this.blur();"
                  >
                    main
                  </div>
                </div>
              </div>
              <div class="section timerOpacity" section="">
                <h1>timer/progress opacity</h1>
                <div class="text">
                  Change the opacity of the timer/progress number/bar and live
                  wpm number.
                </div>
                <div class="buttons">
                  <div
                    class="button"
                    timerOpacity="0.25"
                    tabindex="0"
                    onclick="this.blur();"
                  >
                    0.25
                  </div>
                  <div
                    class="button"
                    timerOpacity="0.5"
                    tabindex="0"
                    onclick="this.blur();"
                  >
                    0.5
                  </div>
                  <div
                    class="button"
                    timerOpacity="0.75"
                    tabindex="0"
                    onclick="this.blur();"
                  >
                    0.75
                  </div>
                  <div
                    class="button"
                    timerOpacity="1"
                    tabindex="0"
                    onclick="this.blur();"
                  >
                    1
                  </div>
                </div>
              </div>
              <div class="section highlightMode" section="">
                <h1>highlight mode</h1>
                <div class="text">
                  Change what is highlighted during the test.
                </div>
                <div class="buttons">
                  <div
                    class="button"
                    highlightMode="letter"
                    tabindex="0"
                    onclick="this.blur();"
                  >
                    letter
                  </div>
                  <div
                    class="button"
                    highlightMode="word"
                    tabindex="0"
                    onclick="this.blur();"
                  >
                    word
                  </div>
                </div>
              </div>
              <div class="section smoothLineScroll">
                <h1>smooth line scroll</h1>
                <div class="text">
                  When enabled, the line transition will be animated.
                </div>
                <div class="buttons">
                  <div class="button off" tabindex="0" onclick="this.blur();">
                    off
                  </div>
                  <div class="button on" tabindex="0" onclick="this.blur();">
                    on
                  </div>
                </div>
              </div>
              <div class="section showAllLines">
                <h1>show all lines</h1>
                <div class="text">
                  When enabled, the website will show all lines for word, custom
                  and quote mode tests - otherwise the lines will be limited to
                  3, and will automatically scroll. Using this could cause the
                  timer text and live wpm to not be visible.
                </div>
                <div class="buttons">
                  <div class="button off" tabindex="0" onclick="this.blur();">
                    off
                  </div>
                  <div class="button on" tabindex="0" onclick="this.blur();">
                    on
                  </div>
                </div>
              </div>
              <div class="section alwaysShowDecimalPlaces">
                <h1>always show decimal places</h1>
                <div class="text">
                  Always shows decimal places for values on the result page,
                  without the need to hover over the stats.
                </div>
                <div class="buttons">
                  <div class="button off" tabindex="0" onclick="this.blur();">
                    off
                  </div>
                  <div class="button on" tabindex="0" onclick="this.blur();">
                    on
                  </div>
                </div>
              </div>
              <div class="section alwaysShowCPM">
                <h1>always show cpm</h1>
                <div class="text">
                  Always shows characters per minute calculation instead of the
                  default words per minute calculation.
                </div>
                <div class="buttons">
                  <div class="button off" tabindex="0" onclick="this.blur();">
                    off
                  </div>
                  <div class="button on" tabindex="0" onclick="this.blur();">
                    on
                  </div>
                </div>
              </div>
              <div class="section startGraphsAtZero">
                <h1>start graphs at zero</h1>
                <div class="text">
                  Force graph axis to always start at zero, no matter what the
                  data is. Turning this off may exaggerate the value changes.
                </div>
                <div class="buttons">
                  <div class="button off" tabindex="0" onclick="this.blur();">
                    off
                  </div>
                  <div class="button on" tabindex="0" onclick="this.blur();">
                    on
                  </div>
                </div>
              </div>
              <div class="section keymapMode">
                <h1>keymap</h1>
                <div class="text">
                  Displays your current layout while taking a test. React shows
                  what you pressed and Next shows what you need to press next.
                </div>
                <div class="buttons">
                  <div
                    class="button"
                    keymapMode="off"
                    tabindex="0"
                    onclick="this.blur();"
                  >
                    off
                  </div>
                  <div
                    class="button"
                    keymapMode="static"
                    tabindex="0"
                    onclick="this.blur();"
                  >
                    static
                  </div>
                  <div
                    class="button"
                    keymapMode="react"
                    tabindex="0"
                    onclick="this.blur();"
                  >
                    react
                  </div>
                  <div
                    class="button"
                    keymapMode="next"
                    tabindex="0"
                    onclick="this.blur();"
                  >
                    next
                  </div>
                </div>
              </div>
              <div class="section keymapStyle">
                <h1>keymap style</h1>
                <!-- <div class="text">Displays the keymap in a different style.</div> -->
                <div class="buttons">
                  <div
                    class="button"
                    keymapStyle="staggered"
                    tabindex="0"
                    onclick="this.blur();"
                  >
                    staggered
                  </div>
                  <div
                    class="button"
                    keymapStyle="matrix"
                    tabindex="0"
                    onclick="this.blur();"
                  >
                    matrix
                  </div>
                  <div
                    class="button"
                    keymapStyle="split"
                    tabindex="0"
                    onclick="this.blur();"
                  >
                    split
                  </div>
                  <div
                    class="button"
                    keymapStyle="split_matrix"
                    tabindex="0"
                    onclick="this.blur();"
                  >
                    split matrix
                  </div>
                </div>
              </div>
              <div class="section keymapLayout">
                <h1>keymap layout</h1>
                <div class="buttons"></div>
              </div>
              <div class="section fontSize">
                <h1>font size</h1>
                <div class="text">Change the font size of the test words.</div>
                <div class="buttons">
                  <div
                    class="button"
                    fontsize="1"
                    tabindex="0"
                    onclick="this.blur();"
                  >
                    1
                  </div>
                  <div
                    class="button"
                    fontsize="125"
                    tabindex="0"
                    onclick="this.blur();"
                  >
                    1.25
                  </div>
                  <div
                    class="button"
                    fontsize="15"
                    tabindex="0"
                    onclick="this.blur();"
                  >
                    1.5
                  </div>
                  <div
                    class="button"
                    fontsize="2"
                    tabindex="0"
                    onclick="this.blur();"
                  >
                    2
                  </div>
                  <div
                    class="button"
                    fontsize="3"
                    tabindex="0"
                    onclick="this.blur();"
                  >
                    3
                  </div>
                </div>
              </div>
              <div class="section fontFamily">
                <h1>font family</h1>
                <!-- <div class="text">Change the font family for the site</div> -->
                <div class="buttons"></div>
              </div>
              <div class="section pageWidth">
                <h1>page width</h1>
                <div class="text">Control the width of the content.</div>
                <div class="buttons">
                  <div
                    class="button"
                    pageWidth="100"
                    tabindex="0"
                    onclick="this.blur();"
                  >
                    100%
                  </div>
                  <div
                    class="button"
                    pageWidth="125"
                    tabindex="0"
                    onclick="this.blur();"
                  >
                    125%
                  </div>
                  <div
                    class="button"
                    pageWidth="150"
                    tabindex="0"
                    onclick="this.blur();"
                  >
                    150%
                  </div>
                  <div
                    class="button"
                    pageWidth="200"
                    tabindex="0"
                    onclick="this.blur();"
                  >
                    200%
                  </div>
                  <div
                    class="button"
                    pageWidth="max"
                    tabindex="0"
                    onclick="this.blur();"
                  >
                    Max
                  </div>
                </div>
              </div>
              <div class="sectionSpacer"></div>
            </div>

            <div id="nitropay_ad_settings2" class="hidden"></div>

            <div id="group_theme" class="sectionGroupTitle" group="theme">
              theme
              <i class="fas fa-chevron-down"></i>
            </div>
            <div class="settingsGroup theme">
              <div class="section flipTestColors">
                <h1>flip test colors</h1>
                <div class="text">
                  By default, typed text is brighter than the future text. When
                  enabled, the colors will be flipped and the future text will
                  be brighter than the already typed text.
                </div>
                <div class="buttons">
                  <div class="button off" tabindex="0" onclick="this.blur();">
                    off
                  </div>
                  <div class="button on" tabindex="0" onclick="this.blur();">
                    on
                  </div>
                </div>
              </div>
              <div class="section colorfulMode">
                <h1>colorful mode</h1>
                <div class="text">
                  When enabled, the test words will use the main color, instead
                  of the text color, making the website more colorful.
                </div>
                <div class="buttons">
                  <div class="button off" tabindex="0" onclick="this.blur();">
                    off
                  </div>
                  <div class="button on" tabindex="0" onclick="this.blur();">
                    on
                  </div>
                </div>
              </div>
              <div class="section randomTheme">
                <h1>randomise theme</h1>
                <div class="text">
                  After completing a test, the theme will be set to a random
                  one. The random themes are not saved to your config. If set to
                  'fav' only favourite themes will be randomised.
                </div>
                <div class="buttons">
                  <div
                    class="button"
                    randomTheme="off"
                    tabindex="0"
                    onclick="this.blur();"
                  >
                    off
                  </div>
                  <div
                    class="button"
                    randomTheme="on"
                    tabindex="0"
                    onclick="this.blur();"
                  >
                    on
                  </div>
                  <div
                    class="button"
                    randomTheme="fav"
                    tabindex="0"
                    onclick="this.blur();"
                  >
                    fav
                  </div>
                </div>
              </div>
              <div class="section customBackgroundSize">
                <h1>custom background</h1>
                <div class="text">
                  Set an image url to be a custom background image. Cover fits
                  the image to cover the screen. Contain fits the image to be
                  fully visible.
                </div>
<<<<<<< HEAD
                <div class="inputAndButton">
                  <input type="text" placeholder="image url"
                    class="input"
                    tabindex="0"
                    onClick="this.select();"
                  >
                  <div
                    class="button save"
                    tabindex="0"
                    onclick="this.blur();"
                  >
                  <i class="fas fa-save fa-fw"></i>
=======
                <div>
                  <div class="inputAndButton">
                    <input
                      type="text"
                      placeholder="image url"
                      class="input"
                      tabindex="0"
                    />
                    <div
                      class="button save"
                      tabindex="0"
                      onclick="this.blur();"
                    >
                      <i class="fas fa-save fa-fw"></i>
                    </div>
                  </div>
                  <div class="buttons">
                    <div
                      class="button"
                      customBackgroundSize="cover"
                      tabindex="0"
                      onclick="this.blur();"
                    >
                      cover
                    </div>
                    <div
                      class="button"
                      customBackgroundSize="contain"
                      tabindex="0"
                      onclick="this.blur();"
                    >
                      contain
                    </div>
>>>>>>> 137367e3
                  </div>
                </div>
              </div>
              <div class="section themes">
                <h1>theme</h1>
                <div class="tabs">
                  <div
                    class="button"
                    tab="preset"
                    tabindex="0"
                    onclick="this.blur();"
                  >
                    preset
                  </div>
                  <div
                    class="button"
                    tab="custom"
                    tabindex="0"
                    onclick="this.blur();"
                  >
                    custom
                  </div>
                </div>
                <!-- <div class='tabs'>
                <button tab="preset" class="tab">preset</button>
                <button tab="custom" class="tab">custom</button>
              </div> -->
                <div class="tabContainer">
                  <div
                    tabContent="custom"
                    class="tabContent section customTheme hidden"
                  >
                    <label class="colorText">background</label>
                    <span class="colorPicker">
                      <label for="--bg-color">#000000</label>
                      <input type="color" value="#000000" id="--bg-color" />
                    </span>
                    <label class="colorText">main</label>
                    <span class="colorPicker">
                      <label for="--main-color">#000000</label>
                      <input type="color" value="#000000" id="--main-color" />
                    </span>
                    <label class="colorText">caret</label>
                    <span class="colorPicker">
                      <label for="--caret-color">#000000</label>
                      <input type="color" value="#000000" id="--caret-color" />
                    </span>
                    <label class="colorText">sub</label>
                    <span class="colorPicker">
                      <label for="--sub-color">#000000</label>
                      <input type="color" value="#000000" id="--sub-color" />
                    </span>
                    <label class="colorText">text</label>
                    <span class="colorPicker">
                      <label for="--text-color">#000000</label>
                      <input type="color" value="#000000" id="--text-color" />
                    </span>

                    <span class="spacer"></span>

                    <label class="colorText">error</label>
                    <span class="colorPicker">
                      <label for="--error-color">#000000</label>
                      <input type="color" value="#000000" id="--error-color" />
                    </span>
                    <label class="colorText">extra error</label>
                    <span class="colorPicker">
                      <label for="--error-extra-color">#000000</label>
                      <input
                        type="color"
                        value="#000000"
                        id="--error-extra-color"
                      />
                    </span>

                    <p>colorful mode</p>

                    <label class="colorText">error</label>
                    <span class="colorPicker">
                      <!-- Change variable names here -->
                      <label for="--colorful-error-color">#000000</label>
                      <input
                        type="color"
                        value="#000000"
                        id="--colorful-error-color"
                      />
                    </span>
                    <label class="colorText">extra error</label>
                    <span class="colorPicker">
                      <!-- Change variable names here -->
                      <label for="--colorful-error-extra-color">#000000</label>
                      <input
                        type="color"
                        value="#000000"
                        id="--colorful-error-extra-color"
                      />
                    </span>
                    <!-- <div
                      style="
                        display: grid;
                        gap: 2rem;
                        grid-auto-flow: column;
                        grid-column: 1/5;
                      "
                    > -->
                    <div
                      class="button"
                      id="loadCustomColorsFromPreset"
                      style="grid-column: 1/3"
                    >
                      load from preset
                    </div>

                    <div class="button" id="shareCustomThemeButton">share</div>
                    <div class="button saveCustomThemeButton">save</div>
                    <!-- </div> -->
                  </div>
                  <div tabContent="preset" class="tabContent">
                    <div class="favThemes buttons"></div>
                    <div class="allThemes buttons"></div>
                  </div>
                </div>
              </div>
              <div class="sectionSpacer"></div>
            </div>

            <div
              id="group_hideElements"
              class="sectionGroupTitle"
              group="hideElements"
            >
              hide elements
              <i class="fas fa-chevron-down"></i>
            </div>
            <div class="settingsGroup hideElements">
              <div class="section showLiveWpm">
                <h1>live wpm</h1>
                <div class="text">
                  Displays a live WPM speed during the test. Updates once every
                  second.
                </div>
                <div class="buttons">
                  <div class="button off" tabindex="0" onclick="this.blur();">
                    hide
                  </div>
                  <div class="button on" tabindex="0" onclick="this.blur();">
                    show
                  </div>
                </div>
              </div>
              <div class="section showLiveAcc">
                <h1>live accuracy</h1>
                <div class="text">
                  Displays live accuracy during the test. Updates once every
                  second.
                </div>
                <div class="buttons">
                  <div class="button off" tabindex="0" onclick="this.blur();">
                    hide
                  </div>
                  <div class="button on" tabindex="0" onclick="this.blur();">
                    show
                  </div>
                </div>
              </div>
              <div class="section showTimerProgress">
                <h1>timer/progress</h1>
                <div class="text">
                  Displays a live timer for timed tests and progress for
                  words/custom tests.
                </div>
                <div class="buttons">
                  <div class="button off" tabindex="0" onclick="this.blur();">
                    hide
                  </div>
                  <div class="button on" tabindex="0" onclick="this.blur();">
                    show
                  </div>
                </div>
              </div>
              <div class="section showKeyTips">
                <h1>key tips</h1>
                <div class="text">
                  Shows the keybind tips at the bottom of the page.
                </div>
                <div class="buttons">
                  <div class="button off" tabindex="0" onclick="this.blur();">
                    hide
                  </div>
                  <div class="button on" tabindex="0" onclick="this.blur();">
                    show
                  </div>
                </div>
              </div>
              <div class="section showOutOfFocusWarning">
                <h1>out of focus warning</h1>
                <div class="text">
                  Shows an out of focus reminder after 1 second of being 'out of
                  focus' (not being able to type).
                </div>
                <div class="buttons">
                  <div class="button off" tabindex="0" onclick="this.blur();">
                    hide
                  </div>
                  <div class="button on" tabindex="0" onclick="this.blur();">
                    show
                  </div>
                </div>
              </div>
              <div class="sectionSpacer"></div>
            </div>

            <div
              id="group_dangerZone"
              class="sectionGroupTitle"
              group="dangerZone"
            >
              danger zone
              <i class="fas fa-chevron-down"></i>
            </div>
            <div class="settingsGroup dangerZone">
              <div class="section importexportSettings">
                <h1>import/export settings</h1>
                <div class="text">Import or export the settings as JSON.</div>
                <div class="buttons">
                  <div
                    class="button off"
                    id="importSettingsButton"
                    tabindex="0"
                    onclick="this.blur();"
                  >
                    import
                  </div>
                  <div
                    class="button off"
                    id="exportSettingsButton"
                    tabindex="0"
                    onclick="this.blur();"
                  >
                    export
                  </div>
                </div>
              </div>
              <div class="section enableAds">
                <h1>enable ads</h1>
                <div class="text">
                  If you wish to support me without directly donating you can
                  enable ads that will be visible at the bottom of the screen.
                  Sellout mode also shows ads on both sides of the screen.
                  <br />
                  <br />
                  (changes will take effect after a refresh).
                </div>
                <div class="buttons">
                  <div
                    class="button"
                    enableAds="off"
                    tabindex="0"
                    onclick="this.blur();"
                  >
                    off
                  </div>
                  <div
                    class="button"
                    enableAds="on"
                    tabindex="0"
                    onclick="this.blur();"
                  >
                    on
                  </div>
                  <div
                    class="button"
                    enableAds="max"
                    tabindex="0"
                    onclick="this.blur();"
                  >
                    sellout
                  </div>
                </div>
              </div>
              <div class="section resetSettings">
                <h1>reset settings</h1>
                <div class="text">
                  Resets settings to the default (but doesn't touch your tags).
                  Warning: you can't undo this action!
                </div>
                <div class="buttons">
                  <div
                    class="button off danger"
                    id="resetSettingsButton"
                    tabindex="0"
                    onclick="this.blur();"
                  >
                    reset
                  </div>
                </div>
              </div>
              <div class="section resetPersonalBests">
                <h1>reset personal bests</h1>
                <div class="text">
                  Resets all your personal bests (but doesn't delete any tests
                  from your history). Warning: you can't undo this action!
                </div>
                <div class="buttons">
                  <div
                    class="button off danger"
                    id="resetPersonalBestsButton"
                    tabindex="0"
                    onclick="this.blur();"
                  >
                    reset personal bests
                  </div>
                </div>
              </div>
              <div class="section updateAccountEmail">
                <h1>update account email</h1>
                <div class="text">
                  In case you misspell it or get a new address.
                </div>
                <div class="buttons">
                  <div
                    class="button off danger"
                    id="updateAccountEmail"
                    tabindex="0"
                    onclick="this.blur();"
                  >
                    update email
                  </div>
                </div>
              </div>
              <div class="section deleteAccount hidden">
                <h1>delete account</h1>
                <div class="text">
                  This can't be undone! Also, if you want to delete your account
                  because of a very high 'custom mode' result, you can use
                  filters on the account page to hide those results.
                </div>
                <div class="buttons">
                  <div
                    class="button off danger"
                    id="deleteAccount"
                    tabindex="0"
                    onclick="this.blur();"
                  >
                    delete account
                  </div>
                </div>
              </div>
              <div class="sectionSpacer"></div>
            </div>
          </div>

          <div class="page pageLogin hidden">
            <div class="preloader hidden">
              <i class="fas fa-fw fa-spin fa-circle-notch"></i>
            </div>
            <div class="register side">
              <div class="title">register</div>
              <form action="" autocomplete="off">
                <input type="text" placeholder="username" />
                <input type="text" placeholder="email" />
                <input type="password" placeholder="password" />
                <input type="password" placeholder="verify password" />
                <div class="button">
                  <i class="fas fa-user-plus"></i>
                  Sign Up
                </div>
              </form>
            </div>
            <div class="login side">
              <div class="title">login</div>
              <div id="forgotPasswordButton">Forgot password?</div>
              <form action="">
                <input type="text" placeholder="email" autocomplete="email" />
                <input
                  type="password"
                  placeholder="password"
                  autocomplete="password"
                />
                <div>
                  <label id="rememberMe">
                    <input type="checkbox" checked />
                    <div class="customCheckbox"></div>
                    Remember me
                  </label>
                </div>
                <div class="button signIn">
                  <i class="fas fa-sign-in-alt"></i>
                  Sign In
                </div>
                <div style="font-size: 0.75rem; text-align: center">or</div>
                <div class="button signInWithGoogle">
                  <i class="fab fa-google"></i>
                  Google Sign In
                </div>
              </form>
            </div>
          </div>

          <div class="page pageAccount hidden">
            <div class="scrollToTopButton">
              <i class="fas fa-angle-double-up"></i>
            </div>
            <div class="preloader">
              <i class="fas fa-fw fa-spin fa-circle-notch"></i>
            </div>
            <div class="content hidden">
              <div class="miniResultChartWrapper">
                <canvas id="miniResultChart"></canvas>
              </div>
              <div class="miniResultChartBg"></div>
              <div class="triplegroup">
                <div class="group globalTestsStarted">
                  <div class="title">tests started</div>
                  <div class="val">-</div>
                </div>
                <div class="group globalTestsCompleted">
                  <div class="title">tests completed</div>
                  <div class="val">-</div>
                </div>
                <div class="group globalTimeTyping">
                  <div class="title">time typing</div>
                  <div class="val">-</div>
                </div>
              </div>
              <div class="group createdDate">asd</div>
              <div class="group">
                <div class="title">personal bests</div>
                <div style="display: grid; grid-auto-flow: column; gap: 1rem">
                  <div class="titleAndTable timePbTable">
                    <table width="100%">
                      <thead>
                        <tr>
                          <td>time</td>
                          <td>wpm</td>
                          <td>raw</td>
                          <td>accuracy</td>
                          <td>consistency</td>
                        </tr>
                      </thead>
                      <tbody>
                        <tr>
                          <td>15</td>
                          <td>-</td>
                          <td>-</td>
                          <td>-</td>
                        </tr>
                        <tr>
                          <td>30</td>
                          <td>-</td>
                          <td>-</td>
                          <td>-</td>
                        </tr>
                        <tr>
                          <td>60</td>
                          <td>-</td>
                          <td>-</td>
                          <td>-</td>
                        </tr>
                        <tr>
                          <td>120</td>
                          <td>-</td>
                          <td>-</td>
                          <td>-</td>
                        </tr>
                      </tbody>
                    </table>
                  </div>
                  <div class="titleAndTable wordsPbTable">
                    <table width="100%">
                      <thead>
                        <tr>
                          <td>words</td>
                          <td>wpm</td>
                          <td>raw</td>
                          <td>accuracy</td>
                          <td>consistency</td>
                        </tr>
                      </thead>
                      <tbody>
                        <tr>
                          <td>10</td>
                          <td>-</td>
                          <td>-</td>
                          <td>-</td>
                        </tr>
                        <tr>
                          <td>25</td>
                          <td>-</td>
                          <td>-</td>
                          <td>-</td>
                        </tr>
                        <tr>
                          <td>50</td>
                          <td>-</td>
                          <td>-</td>
                          <td>-</td>
                        </tr>
                        <tr>
                          <td>100</td>
                          <td>-</td>
                          <td>-</td>
                          <td>-</td>
                        </tr>
                      </tbody>
                    </table>
                  </div>
                </div>
              </div>

              <div id="nitropay_ad_account" class="hidden"></div>

              <div class="group topFilters">
                <!-- <div
                  class="button"
                  id="currentConfigFilter"
                  style="grid-column: 1/3;"
                >
                  set filters to current settings
                </div> -->
                <div class="buttonsAndTitle" style="grid-column: 1/3">
                  <div class="title">filters</div>
                  <div class="buttons">
                    <div class="button allFilters">all</div>
                    <div class="button currentConfigFilter">
                      current settings
                    </div>
                    <div class="button toggleAdvancedFilters">advanced</div>
                  </div>
                </div>
                <div
                  class="buttonsAndTitle testDate"
                  style="grid-column: 1/3; margin-top: 1rem"
                >
                  <!-- <div class="title">date</div> -->
                  <div class="buttons filterGroup" group="date">
                    <div class="button" filter="last_day">last day</div>
                    <div class="button" filter="last_week">last week</div>
                    <div class="button" filter="last_month">last month</div>
                    <div class="button" filter="all">all time</div>
                  </div>
                </div>
              </div>
              <div class="group filterButtons" style="display: none">
                <div class="buttonsAndTitle" style="grid-column: 1/3">
                  <div class="title">advanced filters</div>
                  <div class="buttons">
                    <div class="button noFilters">clear filters</div>
                  </div>
                </div>
                <div class="buttonsAndTitle" style="grid-column: 1/3">
                  <div class="title">difficulty</div>
                  <div class="buttons filterGroup" group="difficulty">
                    <div class="button" filter="normal">normal</div>
                    <div class="button" filter="expert">expert</div>
                    <div class="button" filter="master">master</div>
                  </div>
                </div>
                <div class="buttonsAndTitle">
                  <div class="title">mode</div>
                  <div class="buttons filterGroup" group="mode">
                    <div class="button" filter="words">words</div>
                    <div class="button" filter="time">time</div>
                    <div class="button" filter="quote">quote</div>
                    <div class="button" filter="zen">zen</div>
                    <div class="button" filter="custom">custom</div>
                  </div>
                </div>
                <div class="buttonsAndTitle">
                  <div class="title">quote length</div>
                  <div class="buttons filterGroup" group="quoteLength">
                    <div class="button" filter="short">short</div>
                    <div class="button" filter="medium">medium</div>
                    <div class="button" filter="long">long</div>
                    <div class="button" filter="thicc">thicc</div>
                  </div>
                </div>
                <div class="buttonsAndTitle">
                  <div class="title">words</div>
                  <div class="buttons filterGroup" group="words">
                    <div class="button" filter="10">10</div>
                    <div class="button" filter="25">25</div>
                    <div class="button" filter="50">50</div>
                    <div class="button" filter="100">100</div>
                    <div class="button" filter="custom">custom</div>
                  </div>
                </div>
                <div class="buttonsAndTitle">
                  <div class="title">time</div>
                  <div class="buttons filterGroup" group="time">
                    <div class="button" filter="15">15</div>
                    <div class="button" filter="30">30</div>
                    <div class="button" filter="60">60</div>
                    <div class="button" filter="120">120</div>
                    <div class="button" filter="custom">custom</div>
                  </div>
                </div>
                <div class="buttonsAndTitle">
                  <div class="title">punctuation</div>
                  <div class="buttons filterGroup" group="punctuation">
                    <div class="button" filter="on">on</div>
                    <div class="button" filter="off">off</div>
                  </div>
                </div>
                <div class="buttonsAndTitle">
                  <div class="title">numbers</div>
                  <div class="buttons filterGroup" group="numbers">
                    <div class="button" filter="on">on</div>
                    <div class="button" filter="off">off</div>
                  </div>
                </div>
                <div class="buttonsAndTitle tags" style="grid-column: 1/3">
                  <div class="title">tags</div>
                  <div class="buttons filterGroup" group="tags"></div>
                </div>
                <div class="buttonsAndTitle languages" style="grid-column: 1/3">
                  <div class="title">language</div>
                  <div class="buttons filterGroup" group="language"></div>
                </div>
                <div class="buttonsAndTitle funbox" style="grid-column: 1/3">
                  <div class="title">funbox</div>
                  <div class="buttons filterGroup" group="funbox"></div>
                </div>
              </div>
              <div class="group noDataError hidden">
                No data found. Check your filters.
              </div>
              <div class="group chart">
                <!-- <div class="chartPreloader">
                <i class="fas fa-fw fa-spin fa-circle-notch"></i>
              </div> -->
                <div class="above"></div>
                <div class="chart" style="height: 400px">
                  <canvas id="accountHistoryChart"></canvas>
                </div>
                <div class="below">
                  <div class="text"></div>
                  <div class="buttons">
                    <div class="toggleAccuracyOnChart button">
                      <i class="fas fa-bullseye"></i>
                      Toggle Accuracy
                    </div>
                    <div class="toggleChartStyle button">
                      <i class="fas fa-chart-line"></i>
                      Toggle Chart Style
                    </div>
                  </div>
                </div>
              </div>
              <div class="group dailyActivityChart">
                <div class="chart" style="height: 200px">
                  <canvas id="accountActivityChart"></canvas>
                </div>
              </div>
              <div class="triplegroup stats">
                <div class="group highestWpm">
                  <div class="title">highest wpm</div>
                  <div class="val">-</div>
                  <div class="mode"></div>
                </div>
                <div class="group averageWpm">
                  <div class="title">average wpm</div>
                  <div class="val">-</div>
                </div>
                <div class="group averageWpm10">
                  <div class="title">
                    average wpm
                    <br />
                    (last 10 tests)
                  </div>
                  <div class="val">-</div>
                </div>

                <div class="group highestRaw">
                  <div class="title">highest raw wpm</div>
                  <div class="val">-</div>
                  <div class="mode"></div>
                </div>
                <div class="group averageRaw">
                  <div class="title">average raw wpm</div>
                  <div class="val">-</div>
                </div>
                <div class="group averageRaw10">
                  <div class="title">
                    average raw wpm
                    <br />
                    (last 10 tests)
                  </div>
                  <div class="val">-</div>
                </div>

                <div class="group testsStarted">
                  <div class="title">tests started</div>
                  <div class="val">-</div>
                </div>
                <div class="group testsCompleted">
                  <div class="title">
                    tests completed
                    <span
                      data-balloon-length="xlarge"
                      aria-label="Due to the increasing number of results in the database, you can now only see your last 1000 results in detail. Total time spent typing, started and completed tests stats will still be up to date at the top of the page, above the filters."
                      data-balloon-pos="up"
                    >
                      <i class="fas fa-question-circle"></i>
                    </span>
                  </div>
                  <div class="val">-</div>
                </div>
                <div class="group avgRestart">
                  <div class="title">
                    avg restarts
                    <br />
                    per completed test
                  </div>
                  <div class="val">-</div>
                </div>
                <div class="group timeTotalFiltered">
                  <div class="title">time typing</div>
                  <div class="val">-</div>
                </div>
                <div class="group avgAcc">
                  <div class="title">avg accuracy</div>
                  <div class="val">-</div>
                </div>
                <div class="group avgAcc10">
                  <div class="title">
                    avg accuracy
                    <br />
                    (last 10 tests)
                  </div>
                  <div class="val">-</div>
                </div>
                <div></div>
                <div class="group avgCons">
                  <div class="title">avg consistency</div>
                  <div class="val">-</div>
                </div>
                <div class="group avgCons10">
                  <div class="title">
                    avg consistency
                    <br />
                    (last 10 tests)
                  </div>
                  <div class="val">-</div>
                </div>
                <!-- <div class="group favouriteTest">
                <div class="title">favourite test</div>
                <div class="val">words 10</div>
              </div> -->
              </div>
              <div class="group history">
                <!-- <div class="title">result history</div> -->
                <table width="100%">
                  <thead>
                    <tr>
                      <td></td>
                      <td>wpm</td>
                      <td>raw</td>
                      <td>accuracy</td>
                      <td>
                        correct
                        <br />
                        chars
                      </td>
                      <td>
                        incorrect
                        <br />
                        chars
                      </td>
                      <td>consistency</td>
                      <td>mode</td>
                      <!-- <td>punctuation</td> -->
                      <td>info</td>
                      <td>tags</td>
                      <td>date</td>
                    </tr>
                  </thead>
                  <tbody></tbody>
                </table>
                <div class="loadMoreButton">load more</div>
              </div>
            </div>
          </div>
        </div>
        <div id="bottom">
          <div id="commandLineMobileButton">
            <i class="fas fa-terminal"></i>
          </div>
          <div class="keyTips">
            <key>tab</key>
            and
            <key>enter</key>
            - Restart Test
            <br />
            <key>esc</key>
            - Command Line
          </div>
          <div class="leftright">
            <div class="left">
              <div>
                <i class="far fa-fw fa-heart"></i>
                Crafted by Miodec
              </div>
              <div>
                <i class="fas fa-fw fa-code"></i>
                Contribute on
                <a href="https://github.com/Miodec/monkeytype" target="_blank">
                  GitHub
                </a>
              </div>
              <div>
                <i class="fab fa-fw fa-discord"></i>
                Join the
                <a href="https://www.discord.gg/monkeytype" class="discordLink">
                  Discord server
                </a>
              </div>
              <div>
                <i class="fas fa-fw fa-donate"></i>
                <span id="supportMeButton">Support this project</span>
                <!-- <a href="https://www.patreon.com/monkeytype">Patreon</a>
                , via
                <a href="https://www.paypal.me/jackbartnik" target="_blank">
                  PayPal
                </a>
                or by
                <a href="https://monkeytype.store" target="_blank">
                  buying merch
                </a> -->
              </div>
            </div>
            <div class="right">
              <div>
                <i class="fas fa-palette"></i>
                <span
                  class="current-theme"
                  aria-label="Shift-click to toggle custom theme"
                  data-balloon-pos="left"
                >
                  serika dark
                </span>
              </div>
              <div>
                <i class="fas fa-code-branch"></i>
                <span class="version">version</span>
              </div>
              <div>
                <i class="fas fa-user-shield"></i>
                <a href="privacy-policy.html">Privacy Policy</a>
              </div>
              <!-- <div>
                <i class="fas fa-file"></i>
                Terms & Conditions
              </div> -->
            </div>
          </div>
        </div>
        <div class="footerads">
          <div
            id="nitropay_ad_footer"
            style="display: flex; justify-content: center; justify-self: center"
          ></div>
          <div
            id="nitropay_ad_footer2"
            class="hidden"
            style="display: flex; justify-content: center; justify-self: center"
          ></div>
          <div
            id="nitropay_ad_footer3"
            class="hidden"
            style="display: flex; justify-content: center; justify-self: center"
          ></div>
        </div>
      </div>
      <div id="nitropay_ad_right" class="hidden"></div>
    </div>
  </body>
  <!-- The core Firebase JS SDK is always required and must be listed first -->
  <script src="/__/firebase/8.0.2/firebase-app.js"></script>

  <!-- TODO: Add SDKs for Firebase products that you want to use
     https://firebase.google.com/docs/web/setup#available-libraries -->
  <script src="/__/firebase/8.0.2/firebase-analytics.js"></script>
  <script src="/__/firebase/8.0.2/firebase-auth.js"></script>
  <script src="/__/firebase/8.0.2/firebase-firestore.js"></script>
  <script src="/__/firebase/8.0.2/firebase-functions.js"></script>

  <!-- Initialize Firebase -->
  <script src="/__/firebase/init.js"></script>
  <script src="js/jquery-3.5.1.min.js"></script>
  <script src="js/jquery.color.min.js"></script>
  <script src="js/easing.js"></script>
  <script src="js/jquery.cookie-1.4.1.min.js"></script>
  <script src="js/moment.min.js"></script>
  <script src="js/html2canvas.min.js"></script>
  <script src="https://cdn.jsdelivr.net/npm/select2@4.1.0-rc.0/dist/js/select2.min.js"></script>
  <script src="js/monkeytype.js"></script>
</html><|MERGE_RESOLUTION|>--- conflicted
+++ resolved
@@ -2927,20 +2927,6 @@
                   the image to cover the screen. Contain fits the image to be
                   fully visible.
                 </div>
-<<<<<<< HEAD
-                <div class="inputAndButton">
-                  <input type="text" placeholder="image url"
-                    class="input"
-                    tabindex="0"
-                    onClick="this.select();"
-                  >
-                  <div
-                    class="button save"
-                    tabindex="0"
-                    onclick="this.blur();"
-                  >
-                  <i class="fas fa-save fa-fw"></i>
-=======
                 <div>
                   <div class="inputAndButton">
                     <input
@@ -2948,6 +2934,7 @@
                       placeholder="image url"
                       class="input"
                       tabindex="0"
+                      onClick="this.select();"
                     />
                     <div
                       class="button save"
@@ -2974,7 +2961,6 @@
                     >
                       contain
                     </div>
->>>>>>> 137367e3
                   </div>
                 </div>
               </div>
