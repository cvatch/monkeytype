<<<<<<< HEAD
{
  "language": "albanian",
  "groups": [
    [0, 100],
    [101, 300],
    [301, 600],
    [601, 9999]
  ],
  "quotes": [
    {
      "text": "O malet' e Shqipërisë e ju o lisat' e gjatë!Fushat e gjëra me lule, q'u kam ndër mënt dit' e natë!Ju bregore bukuroshe e ju lumenjt' e kulluar!Çuka, kodra, brinja, gërxhe dhe pylle të gjelbëruar!Do të këndonj bagëtinë që mbani ju e ushqeni,O vendëthit e bekuar, ju mëndjen ma dëfreni.",
      "source": "Bagëti e Bujqësi",
      "length": 284,
      "id": 1
    },
    {
      "text": "Njeriu në jetë ka nevoj për 1 filxhan shkencë, 1 shishe kujdes, dhe 1 oqean durim",
      "source": "Naim Frashëri",
      "length": 81,
      "id": 2
    },
    {
      "text": "Nëse do të mbjellësh për një vit, mbill misër e grurë. Nëse do të mbjellësh përgjithmonë, mbill arsim e kulturë.",
      "source": "Sami Frashëri",
      "length": 112,
      "id": 3
    },
    {
      "text": "Njeriu mund të zgjedhë cilëndo fe që ka trashëguar apo që i pëlqen, por s'mund të zgjedhë një tjetër kombësi dhe të luftojë të tijën, pa vënë në ballë një vulë të madhe prej tradhtari.",
      "source": "Fan Noli",
      "length": 184,
      "id": 4
    },
    {
      "text": "Thjeshtësia dhe natyrshmëria janë shumë herë veshja e vetme e një mendimi të thellë që mbetet brez pas brezi.",
      "source": "Mitrush Kuteli",
      "length": 109,
      "id": 5
    },
    {
      "text": "Vritmëni, po ma ruani gjakun se do t’u duhet nipërve dhe stërnipërve tuaj të shkruajnë gjuhën shqipe.",
      "source": "Petro Nini Luarasi",
      "length": 101,
      "id": 6
    },
    {
      "text": "Duke u ngritur përmbi egoizmat e pafuqishëm dhe mëritë e pafrytshme vetjake, le të ulim kokat e të punojmë për formimin e një Shqipërie ku poshtërsia keqbërëse e armiqve tanë trashëgimtarë t'i lërë vendin drejtësisë dhe ndershmërisë së mëkëmbur të stërgjyshërve tanë. Boll duke krasitur degë kuturu, dhe me një vendosmëri të ftohtë por të pamëshirshme, le të japim goditjen përfundimtare në rrënjët e së keqes.",
      "source": "Faik Konica",
      "length": 410,
      "id": 7
    },
    {
      "text": "Le të sulemi nën flamurin e kuq në flakë të luftës, që të na drithërohet trupi nga dehja e barutit, që të na ndizet shpirti nga zjarri i shenjtë i lirisë dhe le të vdesirn duke thirrur: “Rroftë Shqipëria“.",
      "source": "Fan Noli",
      "length": 205,
      "id": 8
    },
    {
      "text": "“Kujdestar surrat patate, mirë ja bëmë zotërisë sate.” “Ç’ti bëj drejtorit që është zemërmirë, pa jua tregoja unëqejfin juve.”",
      "source": "Lulekuqe mbi mure",
      "length": 126,
      "id": 9
    },
    {
      "text": "“Shitën gomarin, blenë biçikleta e çoç u duket vetja.” “Po si jeni ? C'thonë këta katundaret këtej. Marrin ndonjëçikë erë nga jeta?”",
      "source": "Zonja nga Qyteti",
      "length": 132,
      "id": 10
    },
    {
      "text": "OHANA do te thote familje dhe familja do te thote qe askush nuk braktiset apo harrohet",
      "source": "Lilo & Stitch",
      "length": 86,
      "id": 11
    },
    {
      "text": "Ty Milona kaur i derit, je ardhur ne keto ane... Mato ty njeri i madh.... Ha gjiz agush ha, se te ben esell.....",
      "source": "Njeriu me top",
      "length": 112,
      "id": 12
    },
    {
      "text": "Kam dëgjuar se Bin Bashi i Gjirokastrës paguan shumë para për kokën time. Çoj selam e i thuaj se Çerçiz Topulli me shokët është shëndosh e mirë si do vet zoti. Ti vër gishtin kokës e ta di sigurt se unë QË KUR KAM LER AS JAM SHITUR E AS JAM BLER",
      "source": "Liri a vdekje",
      "length": 245,
      "id": 13
    },
    {
      "text": "Në pyestë nënëja për mua. I thoni që u martua. Në pyeste se ç'nuse mori. Tre plumba te kraharori. Në pyeste se ç'krushq i vanë. Sorrat e korbat e hanë.",
      "source": "Balada E Kurbinit",
      "length": 151,
      "id": 14
    },
    {
      "text": "Çe ke në terezi ti, i fut një tralala edhe…“Po kjo tona, kjo tona thuaj,  që nuk hahet as me vaj e as me uthull.“Krushqi me Jovan Bregun? Pu pu pu…“Irenkë pse të djeg miza moj xhan?“Po kur u bë dhe Sandër Mafishja, i biri i tetos të bëjë dashuriçka poshtë e përpjetë, mos ngeltë njeri më këmbë.“S’kisha bërë ndonjëherë nga këto anonimet, thashë ta provoja njëherë.“A drejtor, a drejtor. O të bëj krushk , o plaça në vend plaça!“Me kë ishe të keqen xhaxhi? Me një shoqe me pantallona eee?“O Fredi, është babai im ai. Pse ai që shani ju, nuk është i imi ai?“I zbret shkallët fap e fap e fap, flutur që iu bëftë mamaja.“Po qan ti? Epo qaj plas. Irena mos qaj ti Irena, mos qaj.“Desh ju lashë dhe juve pa fejuar.“Po unë zgjodha njerinë o ba.“Plasën çokollatat edhe këndeja. Po pse mo kaq budallenj jeni ju djemtë e fisit tonë?“Të kam ndjekur, të kam vëzhguar e, të kam studiuar ee.“Po mi shoqe po. Po jo mi shoqe jo. Vani, po qenkan thyer vezët mor i uruar! – Po jo moj Liri, ishin ca si të buta vetë.",
      "source": "Pallati 176",
      "length": 997,
      "id": 15
    },
    {
      "text": "E gjetëm Vangjel Gjino, u poqën fiqtë Po bota, ç’do thotë bota? Ka ligj, por ka dhe Maliq. E hodhët dobiçin në ferrë dhe tani vini të na bëni budallaçka ne. Është fati im, më ra nga qielli. Jam grua e martuar, kam një burrë. Bëri ç’bëri, mori atë që deshi.",
      "source": "Përrallë nga e kaluara",
      "length": 256,
      "id": 16
    },
    {
      "text": "Pulave u ka hije të kakarisin vetëm në kotec. Me cilin sy e pe, me atë me xham apo me atë pa xham? - Do pi, do dehem. – Të piftë dreqi në bark!",
      "source": "Kapedani",
      "length": 143,
      "id": 17
    },
    {
      "text": "Gërmo Tare, gërmo se qenin e ngordhur ke për të gjetur. Çohu, se të ka sjellë babi bukë lepurushi.",
      "source": "Përballimi",
      "length": 98,
      "id": 18
    },
    {
      "text": "Jo po ta dijë ai se po u nxeva unë, i thyej të gjitha, me pjata e filxhanë.",
      "source": "Shi ne Plazh",
      "length": 75,
      "id": 19
    }
  ]
}
=======
{
  "language": "albanian",
  "groups": [
    [
      0,
      100
    ],
    [
      101,
      300
    ],
    [
      301,
      600
    ],
    [
      601,
      9999
    ]
  ],
  "quotes": [
	{
		"text": "O malet' e Shqipërisë e ju o lisat' e gjatë!Fushat e gjëra me lule, q'u kam ndër mënt dit' e natë!Ju bregore bukuroshe e ju lumenjt' e kulluar!Çuka, kodra, brinja, gërxhe dhe pylle të gjelbëruar!Do të këndonj bagëtinë që mbani ju e ushqeni,O vendëthit e bekuar, ju mëndjen ma dëfreni.",
		"source": "Bagëti e Bujqësi",
		"length": 284,
		"id": 1
	},
	{
		"text": "Njeriu në jetë ka nevoj për 1 filxhan shkencë, 1 shishe kujdes, dhe 1 oqean durim",
		"source": "Naim Frashëri",
		"length": 81,
		"id": 2
	},
	{
		"text": "Nëse do të mbjellësh për një vit, mbill misër e grurë. Nëse do të mbjellësh përgjithmonë, mbill arsim e kulturë.",
		"source": "Sami Frashëri",
		"length": 112,
		"id": 3
	},
	{
		"text": "Njeriu mund të zgjedhë cilëndo fe që ka trashëguar apo që i pëlqen, por s'mund të zgjedhë një tjetër kombësi dhe të luftojë të tijën, pa vënë në ballë një vulë të madhe prej tradhtari.",
		"source": "Fan Noli",
		"length": 184,
		"id": 4
	},
	{
		"text": "Thjeshtësia dhe natyrshmëria janë shumë herë veshja e vetme e një mendimi të thellë që mbetet brez pas brezi.",
		"source": "Mitrush Kuteli",
		"length": 109,
		"id": 5
	},
	{
		"text": "Vritmëni, po ma ruani gjakun se do t’u duhet nipërve dhe stërnipërve tuaj të shkruajnë gjuhën shqipe.",
		"source": "Petro Nini Luarasi",
		"length": 101,
		"id": 6
	},
	{
		"text": "Duke u ngritur përmbi egoizmat e pafuqishëm dhe mëritë e pafrytshme vetjake, le të ulim kokat e të punojmë për formimin e një Shqipërie ku poshtërsia keqbërëse e armiqve tanë trashëgimtarë t'i lërë vendin drejtësisë dhe ndershmërisë së mëkëmbur të stërgjyshërve tanë. Boll duke krasitur degë kuturu, dhe me një vendosmëri të ftohtë por të pamëshirshme, le të japim goditjen përfundimtare në rrënjët e së keqes.",
		"source": "Faik Konica",
		"length": 410,
		"id": 7
	},
	{
		"text": "Le të sulemi nën flamurin e kuq në flakë të luftës, që të na drithërohet trupi nga dehja e barutit, që të na ndizet shpirti nga zjarri i shenjtë i lirisë dhe le të vdesirn duke thirrur: “Rroftë Shqipëria“.",
		"source": "Fan Noli",
		"length": 205,
		"id": 8
	},
	{
		"text": "“Kujdestar surrat patate, mirë ja bëmë zotërisë sate.” “Ç’ti bëj drejtorit që është zemërmirë, pa jua tregoja unëqejfin juve.”",
		"source": "Lulekuqe mbi mure",
		"length": 126,
		"id": 9
	},
	{
		"text": "“Shitën gomarin, blenë biçikleta e çoç u duket vetja.” “Po si jeni ? C'thonë këta katundaret këtej. Marrin ndonjëçikë erë nga jeta?”",
		"source": "Zonja nga Qyteti",
		"length": 132,
		"id": 10
	},
	{
		"text": "OHANA do te thote familje dhe familja do te thote qe askush nuk braktiset apo harrohet",
		"source": "Lilo & Stitch",
		"length": 86,
		"id": 11
	},
	{
		"text": "Ty Milona kaur i derit, je ardhur ne keto ane... Mato ty njeri i madh.... Ha gjiz agush ha, se te ben esell.....",
		"source": "Njeriu me top",
		"length": 112,
		"id": 12
	},
	{
		"text": "Kam dëgjuar se Bin Bashi i Gjirokastrës paguan shumë para për kokën time. Çoj selam e i thuaj se Çerçiz Topulli me shokët është shëndosh e mirë si do vet zoti. Ti vër gishtin kokës e ta di sigurt se unë QË KUR KAM LER AS JAM SHITUR E AS JAM BLER",
		"source": "Liri a vdekje",
		"length": 245,
		"id": 13
	},
	{
		"text": "Në pyestë nënëja për mua. I thoni që u martua. Në pyeste se ç'nuse mori. Tre plumba te kraharori. Në pyeste se ç'krushq i vanë. Sorrat e korbat e hanë.",
		"source": "Balada E Kurbinit",
		"length": 151,
		"id": 14
	},
	{
		"text": "Çe ke në terezi ti, i fut një tralala edhe…“Po kjo tona, kjo tona thuaj,  që nuk hahet as me vaj e as me uthull.“Krushqi me Jovan Bregun? Pu pu pu…“Irenkë pse të djeg miza moj xhan?“Po kur u bë dhe Sandër Mafishja, i biri i tetos të bëjë dashuriçka poshtë e përpjetë, mos ngeltë njeri më këmbë.“S’kisha bërë ndonjëherë nga këto anonimet, thashë ta provoja njëherë.“A drejtor, a drejtor. O të bëj krushk , o plaça në vend plaça!“Me kë ishe të keqen xhaxhi? Me një shoqe me pantallona eee?“O Fredi, është babai im ai. Pse ai që shani ju, nuk është i imi ai?“I zbret shkallët fap e fap e fap, flutur që iu bëftë mamaja.“Po qan ti? Epo qaj plas. Irena mos qaj ti Irena, mos qaj.“Desh ju lashë dhe juve pa fejuar.“Po unë zgjodha njerinë o ba.“Plasën çokollatat edhe këndeja. Po pse mo kaq budallenj jeni ju djemtë e fisit tonë?“Të kam ndjekur, të kam vëzhguar e, të kam studiuar ee.“Po mi shoqe po. Po jo mi shoqe jo. Vani, po qenkan thyer vezët mor i uruar! – Po jo moj Liri, ishin ca si të buta vetë.",
		"source": "Pallati 176",
		"length": 997,
		"id": 15
	},
	{
		"text": "E gjetëm Vangjel Gjino, u poqën fiqtë Po bota, ç’do thotë bota? Ka ligj, por ka dhe Maliq. E hodhët dobiçin në ferrë dhe tani vini të na bëni budallaçka ne. Është fati im, më ra nga qielli. Jam grua e martuar, kam një burrë. Bëri ç’bëri, mori atë që deshi.",
		"source": "Përrallë nga e kaluara",
		"length": 256,
		"id": 16
	},
	{
		"text": "Pulave u ka hije të kakarisin vetëm në kotec. Me cilin sy e pe, me atë me xham apo me atë pa xham? - Do pi, do dehem. – Të piftë dreqi në bark!",
		"source": "Kapedani",
		"length": 143,
		"id": 17
	},
	{
		"text": "Gërmo Tare, gërmo se qenin e ngordhur ke për të gjetur. Çohu, se të ka sjellë babi bukë lepurushi.",
		"source": "Përballimi",
		"length": 98,
		"id": 18
	},
	{
		"text": "Jo po ta dijë ai se po u nxeva unë, i thyej të gjitha, me pjata e filxhanë.",
		"source": "Shi ne Plazh",
		"length": 75,
		"id": 19
	},
	{
		"text": "Kur në Mesjetën e vonë Europa rizbuloi klasikët e Greqisë dhe të Romës, Shqipëria ishte një vend i pushtuar, ku vihej në rrezik jo vetëm vijimi dhe i kulturës autoktone, por vetë jeta e kombit. Rrezikoheshin vlerat historike të një populli, i cili, deri pak kohë më parë, kishte qenë pjesë organike e qytetërimit europian. Pushtimi turk, jo vetëm që e mbajti këtë popull larg zhvillimit të pjesës tjetër të Europës, por këmbënguli me keqdashje në qëllimin e vet për ta detyruar të humbiste origjinalitet dhe origjinë, mbi të gjitha duke favorizuar kthimin e pjesës më të madhe të popullit në fenë islamike.",
		"source": "Amik Kasoruho",
		"length:": 608,
		"id":20
	}
  ]
}
>>>>>>> 9d6ff9fb
<|MERGE_RESOLUTION|>--- conflicted
+++ resolved
@@ -1,4 +1,3 @@
-<<<<<<< HEAD
 {
   "language": "albanian",
   "groups": [
@@ -121,151 +120,12 @@
       "source": "Shi ne Plazh",
       "length": 75,
       "id": 19
+    },
+    {
+      "text": "Kur në Mesjetën e vonë Europa rizbuloi klasikët e Greqisë dhe të Romës, Shqipëria ishte një vend i pushtuar, ku vihej në rrezik jo vetëm vijimi dhe i kulturës autoktone, por vetë jeta e kombit. Rrezikoheshin vlerat historike të një populli, i cili, deri pak kohë më parë, kishte qenë pjesë organike e qytetërimit europian. Pushtimi turk, jo vetëm që e mbajti këtë popull larg zhvillimit të pjesës tjetër të Europës, por këmbënguli me keqdashje në qëllimin e vet për ta detyruar të humbiste origjinalitet dhe origjinë, mbi të gjitha duke favorizuar kthimin e pjesës më të madhe të popullit në fenë islamike.",
+      "source": "Amik Kasoruho",
+      "length:": 608,
+      "id": 20
     }
   ]
-}
-=======
-{
-  "language": "albanian",
-  "groups": [
-    [
-      0,
-      100
-    ],
-    [
-      101,
-      300
-    ],
-    [
-      301,
-      600
-    ],
-    [
-      601,
-      9999
-    ]
-  ],
-  "quotes": [
-	{
-		"text": "O malet' e Shqipërisë e ju o lisat' e gjatë!Fushat e gjëra me lule, q'u kam ndër mënt dit' e natë!Ju bregore bukuroshe e ju lumenjt' e kulluar!Çuka, kodra, brinja, gërxhe dhe pylle të gjelbëruar!Do të këndonj bagëtinë që mbani ju e ushqeni,O vendëthit e bekuar, ju mëndjen ma dëfreni.",
-		"source": "Bagëti e Bujqësi",
-		"length": 284,
-		"id": 1
-	},
-	{
-		"text": "Njeriu në jetë ka nevoj për 1 filxhan shkencë, 1 shishe kujdes, dhe 1 oqean durim",
-		"source": "Naim Frashëri",
-		"length": 81,
-		"id": 2
-	},
-	{
-		"text": "Nëse do të mbjellësh për një vit, mbill misër e grurë. Nëse do të mbjellësh përgjithmonë, mbill arsim e kulturë.",
-		"source": "Sami Frashëri",
-		"length": 112,
-		"id": 3
-	},
-	{
-		"text": "Njeriu mund të zgjedhë cilëndo fe që ka trashëguar apo që i pëlqen, por s'mund të zgjedhë një tjetër kombësi dhe të luftojë të tijën, pa vënë në ballë një vulë të madhe prej tradhtari.",
-		"source": "Fan Noli",
-		"length": 184,
-		"id": 4
-	},
-	{
-		"text": "Thjeshtësia dhe natyrshmëria janë shumë herë veshja e vetme e një mendimi të thellë që mbetet brez pas brezi.",
-		"source": "Mitrush Kuteli",
-		"length": 109,
-		"id": 5
-	},
-	{
-		"text": "Vritmëni, po ma ruani gjakun se do t’u duhet nipërve dhe stërnipërve tuaj të shkruajnë gjuhën shqipe.",
-		"source": "Petro Nini Luarasi",
-		"length": 101,
-		"id": 6
-	},
-	{
-		"text": "Duke u ngritur përmbi egoizmat e pafuqishëm dhe mëritë e pafrytshme vetjake, le të ulim kokat e të punojmë për formimin e një Shqipërie ku poshtërsia keqbërëse e armiqve tanë trashëgimtarë t'i lërë vendin drejtësisë dhe ndershmërisë së mëkëmbur të stërgjyshërve tanë. Boll duke krasitur degë kuturu, dhe me një vendosmëri të ftohtë por të pamëshirshme, le të japim goditjen përfundimtare në rrënjët e së keqes.",
-		"source": "Faik Konica",
-		"length": 410,
-		"id": 7
-	},
-	{
-		"text": "Le të sulemi nën flamurin e kuq në flakë të luftës, që të na drithërohet trupi nga dehja e barutit, që të na ndizet shpirti nga zjarri i shenjtë i lirisë dhe le të vdesirn duke thirrur: “Rroftë Shqipëria“.",
-		"source": "Fan Noli",
-		"length": 205,
-		"id": 8
-	},
-	{
-		"text": "“Kujdestar surrat patate, mirë ja bëmë zotërisë sate.” “Ç’ti bëj drejtorit që është zemërmirë, pa jua tregoja unëqejfin juve.”",
-		"source": "Lulekuqe mbi mure",
-		"length": 126,
-		"id": 9
-	},
-	{
-		"text": "“Shitën gomarin, blenë biçikleta e çoç u duket vetja.” “Po si jeni ? C'thonë këta katundaret këtej. Marrin ndonjëçikë erë nga jeta?”",
-		"source": "Zonja nga Qyteti",
-		"length": 132,
-		"id": 10
-	},
-	{
-		"text": "OHANA do te thote familje dhe familja do te thote qe askush nuk braktiset apo harrohet",
-		"source": "Lilo & Stitch",
-		"length": 86,
-		"id": 11
-	},
-	{
-		"text": "Ty Milona kaur i derit, je ardhur ne keto ane... Mato ty njeri i madh.... Ha gjiz agush ha, se te ben esell.....",
-		"source": "Njeriu me top",
-		"length": 112,
-		"id": 12
-	},
-	{
-		"text": "Kam dëgjuar se Bin Bashi i Gjirokastrës paguan shumë para për kokën time. Çoj selam e i thuaj se Çerçiz Topulli me shokët është shëndosh e mirë si do vet zoti. Ti vër gishtin kokës e ta di sigurt se unë QË KUR KAM LER AS JAM SHITUR E AS JAM BLER",
-		"source": "Liri a vdekje",
-		"length": 245,
-		"id": 13
-	},
-	{
-		"text": "Në pyestë nënëja për mua. I thoni që u martua. Në pyeste se ç'nuse mori. Tre plumba te kraharori. Në pyeste se ç'krushq i vanë. Sorrat e korbat e hanë.",
-		"source": "Balada E Kurbinit",
-		"length": 151,
-		"id": 14
-	},
-	{
-		"text": "Çe ke në terezi ti, i fut një tralala edhe…“Po kjo tona, kjo tona thuaj,  që nuk hahet as me vaj e as me uthull.“Krushqi me Jovan Bregun? Pu pu pu…“Irenkë pse të djeg miza moj xhan?“Po kur u bë dhe Sandër Mafishja, i biri i tetos të bëjë dashuriçka poshtë e përpjetë, mos ngeltë njeri më këmbë.“S’kisha bërë ndonjëherë nga këto anonimet, thashë ta provoja njëherë.“A drejtor, a drejtor. O të bëj krushk , o plaça në vend plaça!“Me kë ishe të keqen xhaxhi? Me një shoqe me pantallona eee?“O Fredi, është babai im ai. Pse ai që shani ju, nuk është i imi ai?“I zbret shkallët fap e fap e fap, flutur që iu bëftë mamaja.“Po qan ti? Epo qaj plas. Irena mos qaj ti Irena, mos qaj.“Desh ju lashë dhe juve pa fejuar.“Po unë zgjodha njerinë o ba.“Plasën çokollatat edhe këndeja. Po pse mo kaq budallenj jeni ju djemtë e fisit tonë?“Të kam ndjekur, të kam vëzhguar e, të kam studiuar ee.“Po mi shoqe po. Po jo mi shoqe jo. Vani, po qenkan thyer vezët mor i uruar! – Po jo moj Liri, ishin ca si të buta vetë.",
-		"source": "Pallati 176",
-		"length": 997,
-		"id": 15
-	},
-	{
-		"text": "E gjetëm Vangjel Gjino, u poqën fiqtë Po bota, ç’do thotë bota? Ka ligj, por ka dhe Maliq. E hodhët dobiçin në ferrë dhe tani vini të na bëni budallaçka ne. Është fati im, më ra nga qielli. Jam grua e martuar, kam një burrë. Bëri ç’bëri, mori atë që deshi.",
-		"source": "Përrallë nga e kaluara",
-		"length": 256,
-		"id": 16
-	},
-	{
-		"text": "Pulave u ka hije të kakarisin vetëm në kotec. Me cilin sy e pe, me atë me xham apo me atë pa xham? - Do pi, do dehem. – Të piftë dreqi në bark!",
-		"source": "Kapedani",
-		"length": 143,
-		"id": 17
-	},
-	{
-		"text": "Gërmo Tare, gërmo se qenin e ngordhur ke për të gjetur. Çohu, se të ka sjellë babi bukë lepurushi.",
-		"source": "Përballimi",
-		"length": 98,
-		"id": 18
-	},
-	{
-		"text": "Jo po ta dijë ai se po u nxeva unë, i thyej të gjitha, me pjata e filxhanë.",
-		"source": "Shi ne Plazh",
-		"length": 75,
-		"id": 19
-	},
-	{
-		"text": "Kur në Mesjetën e vonë Europa rizbuloi klasikët e Greqisë dhe të Romës, Shqipëria ishte një vend i pushtuar, ku vihej në rrezik jo vetëm vijimi dhe i kulturës autoktone, por vetë jeta e kombit. Rrezikoheshin vlerat historike të një populli, i cili, deri pak kohë më parë, kishte qenë pjesë organike e qytetërimit europian. Pushtimi turk, jo vetëm që e mbajti këtë popull larg zhvillimit të pjesës tjetër të Europës, por këmbënguli me keqdashje në qëllimin e vet për ta detyruar të humbiste origjinalitet dhe origjinë, mbi të gjitha duke favorizuar kthimin e pjesës më të madhe të popullit në fenë islamike.",
-		"source": "Amik Kasoruho",
-		"length:": 608,
-		"id":20
-	}
-  ]
-}
->>>>>>> 9d6ff9fb
+}