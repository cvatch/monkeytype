--- conflicted
+++ resolved
@@ -90,43 +90,6 @@
     }else{
         $(".pageSettings .section.tags").addClass('hidden');
     }
-<<<<<<< HEAD
-    
-
-    setSettingsButton('smoothCaret', config.smoothCaret);
-    setSettingsButton('quickTab', config.quickTab);
-    setSettingsButton('liveWpm', config.showLiveWpm);
-    setSettingsButton('timerBar', config.showTimerBar)
-    setSettingsButton('keyTips', config.showKeyTips);
-    setSettingsButton('freedomMode', config.freedomMode);
-    setSettingsButton('blindMode', config.blindMode);
-    setSettingsButton('quickEnd', config.quickEnd);
-    setSettingsButton('flipTestColors', config.flipTestColors);
-    setSettingsButton('discordDot', config.showDiscordDot);
-    setSettingsButton('extraTestColor', config.extraTestColor);
-    setSettingsButton('maxConfidence', config.maxConfidence);
-
-    setActiveThemeButton();
-    setActiveThemeTab();
-    setCustomThemeInputs();
-    setActiveLanguageButton();
-    setActiveLayoutButton();
-    setActiveFontSizeButton();
-    setActiveDifficultyButton();
-    setActiveCaretStyleButton();
-    setActiveTimerStyleButton();
-
-
-
-    if (config.showKeyTips) {
-        $(".pageSettings .tip").removeClass('hidden');
-    } else {
-        $(".pageSettings .tip").addClass('hidden');
-    }
-
-
-=======
->>>>>>> 58bf2ede
 }
 
 function setActiveThemeButton() {
