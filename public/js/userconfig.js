--- conflicted
+++ resolved
@@ -214,10 +214,7 @@
     setNumbers(configObj.numbers, true);
     setPunctuation(configObj.punctuation, true);
     setHighlightMode(configObj.highlightMode, true);
-<<<<<<< HEAD
     setAlwaysShowCPM(config.alwaysShowCPM, true);
-=======
->>>>>>> 7995e6bf
     changeMode(configObj.mode, true);
     config.startGraphsAtZero = configObj.startGraphsAtZero;
     // if (
