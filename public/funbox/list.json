[{
    "name": "nausea",
    "type": "style"
  },
  {
    "name": "round_round_baby",
    "type": "style"
  },
  {
    "name": "simon_says",
    "type": "style"
  },
  {
    "name": "mirror",
    "type": "style"
  },
  {
    "name": "tts",
    "type": "script"
  },
  {
    "name": "choo_choo",
    "type": "style"
  },
  {
    "name": "rAnDoMcAsE",
    "type": "script"
  },
  {
<<<<<<< HEAD
    "name": "layoutfluid",
    "type": "script"
=======
    "name": "earthquake",
    "type": "style"
>>>>>>> cfda5d0f
  }
]<|MERGE_RESOLUTION|>--- conflicted
+++ resolved
@@ -27,12 +27,12 @@
     "type": "script"
   },
   {
-<<<<<<< HEAD
+
     "name": "layoutfluid",
     "type": "script"
-=======
+  },
+  {
     "name": "earthquake",
     "type": "style"
->>>>>>> cfda5d0f
   }
 ]