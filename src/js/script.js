--- conflicted
+++ resolved
@@ -4820,11 +4820,8 @@
 
 if (window.location.hostname === "localhost") {
   window.onerror = function (error) {
-<<<<<<< HEAD
-    showNotification(error, 3000);
-=======
     Misc.showNotification(error, 3000);
->>>>>>> dcfe3019
+
   };
   $("#top .logo .top").text("localhost");
   $("head title").text($("head title").text() + " (localhost)");
