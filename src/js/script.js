--- conflicted
+++ resolved
@@ -4268,17 +4268,6 @@
       event.preventDefault();
       let currentWord = wordsList[currentWordIndex];
       if (!config.showAllLines || config.mode == "time") {
-<<<<<<< HEAD
-        if (config.stopOnError != "off") {
-          if (currentWord !== currentInput) return;
-        }
-=======
-        // let currentTop = Math.floor($($("#words .word")[currentWordIndex]).position().top);
-        // let nextTop = Math.floor($($("#words .word")[currentWordIndex + 1]).position().top);
-        // if (config.stopOnError != "off") {
-        //   if (currentWord !== currentInput) return;
-        // }
->>>>>>> ce621a7d
 
         let currentTop = Math.floor(
           document.querySelectorAll("#words .word")[currentWordElementIndex]
