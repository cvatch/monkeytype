--- conflicted
+++ resolved
@@ -591,7 +591,6 @@
   }
 }
 
-<<<<<<< HEAD
 #wordFilterPopupWrapper{
   width: 100%;
   height: 100%;
@@ -637,8 +636,6 @@
   }
 }
 
-=======
->>>>>>> 083b37d0
 #simplePopupWrapper {
   width: 100%;
   height: 100%;
