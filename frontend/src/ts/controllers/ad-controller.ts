--- conflicted
+++ resolved
@@ -3,13 +3,9 @@
 import * as ConfigEvent from "../observables/config-event";
 import * as BannerEvent from "../observables/banner-event";
 import Config from "../config";
-<<<<<<< HEAD
-import * as TestActive from "../states/test-active";
+import * as TestState from "../test/test-state";
 import * as EG from "./eg-ad-controller";
 import * as PW from "./pw-ad-controller";
-=======
-import * as TestState from "../test/test-state";
->>>>>>> 25bf28e8
 
 const breakpoint = 900;
 let widerThanBreakpoint = true;
